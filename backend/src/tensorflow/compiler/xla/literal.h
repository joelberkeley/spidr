/*
Copyright 2022 Joel Berkeley

Licensed under the Apache License, Version 2.0 (the "License");
you may not use this file except in compliance with the License.
You may obtain a copy of the License at

    http://www.apache.org/licenses/LICENSE-2.0

Unless required by applicable law or agreed to in writing, software
distributed under the License is distributed on an "AS IS" BASIS,
WITHOUT WARRANTIES OR CONDITIONS OF ANY KIND, either express or implied.
See the License for the specific language governing permissions and
limitations under the License.
*/
#include "shape.h"
#include "shape_util.h"

extern "C" {
    struct Literal;

    Literal* Literal_new(Shape& shape);

    void Literal_delete(Literal* lit);

<<<<<<< HEAD
    int Literal_Get_bool(Literal& lit, int* multi_index, int multi_index_len, ShapeIndex& shape_index);
    int Literal_Get_int(Literal& lit, int* multi_index, int multi_index_len, ShapeIndex& shape_index);
    double Literal_Get_double(Literal& lit, int* multi_index, int multi_index_len, ShapeIndex& shape_index);

    void Literal_Set_bool(Literal& lit, int* multi_index, int multi_index_len, ShapeIndex& shape_index, int value);
    void Literal_Set_int(Literal& lit, int* multi_index, int multi_index_len, ShapeIndex& shape_index, int value);
    void Literal_Set_double(Literal& lit, int* multi_index, int multi_index_len, ShapeIndex& shape_index, double value);
=======
    int Literal_Get_bool(
        Literal& lit, int* multi_index, int multi_index_len, ShapeIndex& shape_index
    );
    int Literal_Get_int(
        Literal& lit, int* multi_index, int multi_index_len, ShapeIndex& shape_index
    );
    double Literal_Get_double(
        Literal& lit, int* multi_index, int multi_index_len, ShapeIndex& shape_index
    );

    void Literal_Set_bool(
        Literal& lit, int* multi_index, int multi_index_len, ShapeIndex& shape_index, int value
    );
    void Literal_Set_int(
        Literal& lit, int* multi_index, int multi_index_len, ShapeIndex& shape_index, int value
    );
    void Literal_Set_double(
        Literal& lit, int* multi_index, int multi_index_len, ShapeIndex& shape_index, double value
    );
>>>>>>> bded4721
}<|MERGE_RESOLUTION|>--- conflicted
+++ resolved
@@ -23,15 +23,6 @@
 
     void Literal_delete(Literal* lit);
 
-<<<<<<< HEAD
-    int Literal_Get_bool(Literal& lit, int* multi_index, int multi_index_len, ShapeIndex& shape_index);
-    int Literal_Get_int(Literal& lit, int* multi_index, int multi_index_len, ShapeIndex& shape_index);
-    double Literal_Get_double(Literal& lit, int* multi_index, int multi_index_len, ShapeIndex& shape_index);
-
-    void Literal_Set_bool(Literal& lit, int* multi_index, int multi_index_len, ShapeIndex& shape_index, int value);
-    void Literal_Set_int(Literal& lit, int* multi_index, int multi_index_len, ShapeIndex& shape_index, int value);
-    void Literal_Set_double(Literal& lit, int* multi_index, int multi_index_len, ShapeIndex& shape_index, double value);
-=======
     int Literal_Get_bool(
         Literal& lit, int* multi_index, int multi_index_len, ShapeIndex& shape_index
     );
@@ -51,5 +42,4 @@
     void Literal_Set_double(
         Literal& lit, int* multi_index, int multi_index_len, ShapeIndex& shape_index, double value
     );
->>>>>>> bded4721
 }