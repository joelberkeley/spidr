--- conflicted
+++ resolved
@@ -215,76 +215,28 @@
 partial
 show : Device => Property
 show = fixedProperty $ do
-<<<<<<< HEAD
-  let x : Graph (Tensor [] S32) = pure 1
-  show x === "constant, shape=[], metadata={:0}"
-
-  let x : Graph (Tensor [] S32) = pure (1 + 2)
-  show x ===
-    """
-    add, shape=[], metadata={:0}
-      constant, shape=[], metadata={:0}
-      constant, shape=[], metadata={:0}
-    """
-
-  let x : Graph _ = pure (tensor {dtype = F64} [1.3, 2.0, -0.4])
-  show x === "constant, shape=[3], metadata={:0}"
-=======
-  let x : Graph $ Tensor [] S32 = 1
+  let x : Graph $ Tensor [] S32 = pure 1
   show x === """
-    MkFn {parameters = [], root = 0, env =
-        0    FromLiteral [] 4
-      }
-    """
-
-  let x : Graph $ Tensor [] S32 = 1 + 2
+    MkFn {parameters = [], root = FromLiteral [] 4}
+    """
+
+  let x : Graph $ Tensor [] S32 = pure $ 1 + 2
   show x === """
-    MkFn {parameters = [], root = 2, env =
-        0    FromLiteral [] 4
-        1    FromLiteral [] 4
-        2    Add 0 1
-      }
-    """
-
-  let x = tensor {dtype = F64} [1.3, 2.0, -0.4]
+    MkFn {parameters = [], root = Add (FromLiteral [] 4) (FromLiteral [] 4)}
+    """
+
+  let x : Graph _ = pure $ tensor {dtype = F64} [1.3, 2.0, -0.4]
   show x === """
-    MkFn {parameters = [], root = 0, env =
-        0    FromLiteral [3] 12
-      }
-    """
-
-  let x : Graph _ = do
-    y <- reduce @{Sum} [0] !(tensor {dtype = F64} [1.0, 2.0])
-    z <- cond !(tensor True) (map (\x => pure x + 11.0)) !21.0 pure !0.01
-    pure y + pure z
-  show x === """
-    MkFn {parameters = [], root = 17, env =
-        0     FromLiteral [2] 12
-        4     FromLiteral [] 12
-        5     Broadcast {from = [], to = []} 4
-        6     Reduce {op = MkFn {parameters = [(1, MkParameter [] _), (2, MkParameter [] _)], root = 3, env =
-            1    Arg 1
-            2    Arg 2
-            3    Add 1 2
-          }, identity = 5, axes = [0]} 0
-        7     FromLiteral [] 1
-        8     FromLiteral [] 12
-        9     FromLiteral [] 12
-        16    Cond {predicate = 7, onTrueFn = MkFn {parameters = [(10, MkParameter [] _)], root = 14, env =
-            10    Arg 10
-            14    Map {f = MkFn {parameters = [(11, MkParameter [] _)], root = 13, env =
-                11    Arg 11
-                12    FromLiteral [] 12
-                13    Add 11 12
-              }} [10]
-          }, onTrueArg = 8, onFalseFn = MkFn {parameters = [(15, MkParameter [] _)], root = 15, env =
-            15    Arg 15
-          }, onFalseArg = 9}
-        17    Add 6 16
-      }
+    MkFn {parameters = [], root = FromLiteral [3] 12}
+    """
+
+  let x = do
+      reduce @{Sum} [0] (tensor {dtype = F64} [1.0, 2.0])
+      y = cond (tensor True) (\x => pure $ map (\y => pure $ y + 11.0) x) 21.0 pure 0.01
+      pure $ x + y
+  show z === """
     """
   x ===# 35.0  -- double check calculation actually works
->>>>>>> c8bca620
 
   let x : Graph (Tensor [] S32) = do
         y <- share $ 1 + 2
