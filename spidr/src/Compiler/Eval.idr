--- conflicted
+++ resolved
@@ -195,16 +195,10 @@
       Asinh      => asinh
       Acosh      => acosh
       Atanh      => atanh
-<<<<<<< HEAD
-  interpretE (Argmin {out} axis x) = argMin {outputType=out} !(interpretE x) axis
-  interpretE (Argmax {out} axis x) = argMax {outputType=out} !(interpretE x) axis
+  interpretE (Argmin {out} axis x) = argMin {outputType = out} !(interpretE x) axis
+  interpretE (Argmax {out} axis x) = argMax {outputType = out} !(interpretE x) axis
   interpretE (Select pred true false) =
     select !(interpretE pred) !(interpretE true) !(interpretE false)
-=======
-  interpretE (Argmin {out} axis x) = argMin {outputType = out} !(get x) axis
-  interpretE (Argmax {out} axis x) = argMax {outputType = out} !(get x) axis
-  interpretE (Select pred true false) = select !(get pred) !(get true) !(get false)
->>>>>>> de4abbea
   interpretE (Cond pred fTrue true fFalse false) = do
     subBuilderT <- createSubBuilder xlaBuilder "truthy computation"
     subBuilderF <- createSubBuilder xlaBuilder "falsy computation"
@@ -227,23 +221,13 @@
       !(interpretE key)
       !(interpretE initialState)
       ThreeFry
-<<<<<<< HEAD
       !(interpretE minval)
       !(interpretE maxval)
-      !(mkShape {dtype=F64} shape)
-    tuple xlaBuilder [value rngOutput, state rngOutput]
-  interpretE (NormalFloatingPoint key initialState shape) = do
-    rngOutput <- normalFloatingPointDistribution
-      !(interpretE key) !(interpretE initialState) ThreeFry !(mkShape {dtype=F64} shape)
-=======
-      !(get minval)
-      !(get maxval)
       !(mkShape {dtype = F64} shape)
     tuple xlaBuilder [value rngOutput, state rngOutput]
   interpretE (NormalFloatingPoint key initialState shape) = do
     rngOutput <- normalFloatingPointDistribution
-      !(get key) !(get initialState) ThreeFry !(mkShape {dtype = F64} shape)
->>>>>>> de4abbea
+      !(interpretE key) !(interpretE initialState) ThreeFry !(mkShape {dtype = F64} shape)
     tuple xlaBuilder [value rngOutput, state rngOutput]
 
 export covering
