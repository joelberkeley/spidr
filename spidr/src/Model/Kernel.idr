--- conflicted
+++ resolved
@@ -39,13 +39,8 @@
   Tensor [n', S d] F64 ->
   Tensor [n, n'] F64
 scaledL2Norm len x x' =
-<<<<<<< HEAD
-  let xs = broadcast {to=[n, n', S d]} $ expand 1 x
+  let xs = broadcast {to = [n, n', S d]} $ expand 1 x
    in reduce @{Sum} [2] $ ((xs - broadcast (expand 0 x')) / len) ^ fill 2.0
-=======
-  let xs = broadcast {to = [n, n', S d]} =<< expand 1 x
-   in reduce @{Sum} [2] =<< ((xs - broadcast !(expand 0 x')) / pure len) ^ fill 2.0
->>>>>>> de4abbea
 
 ||| The radial basis function, or squared exponential kernel. This is a stationary kernel with form
 |||
