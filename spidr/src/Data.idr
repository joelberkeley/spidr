{--
Copyright 2021 Joel Berkeley

Licensed under the Apache License, Version 2.0 (the "License");
you may not use this file except in compliance with the License.
You may obtain a copy of the License at

    http://www.apache.org/licenses/LICENSE-2.0

Unless required by applicable law or agreed to in writing, software
distributed under the License is distributed on an "AS IS" BASIS,
WITHOUT WARRANTIES OR CONDITIONS OF ANY KIND, either express or implied.
See the License for the specific language governing permissions and
limitations under the License.
--}
||| This module contains definitions and utilities for datasets.
module Data

import Tensor

%prefix_record_projections off

||| Observed pairs of data points from feature and target domains. Data sets such as this are
||| commonly used in supervised learning settings.
|||
||| @features The shape of the feature domain.
||| @targets The shape of the target domain.
public export
record Dataset (0 featureShape, targetShape : Shape) where
  constructor MkDataset
  {s : Nat}

  ||| The feature data
  features : Tensor (S s :: featureShape) F64

  ||| The target data
  targets : Tensor (S s :: targetShape) F64

%prefix_record_projections on

||| Concatenate two datasets along their leading axis.
export
<<<<<<< HEAD
concat : Dataset features targets -> Dataset features targets -> Dataset features targets
concat (MkDataset {s=s} x y) (MkDataset {s=s'} x' y') =
  MkDataset {s=s + S s'} (concat 0 x x') (concat 0 y y')
=======
concat : Dataset features targets -> Dataset features targets -> Graph $ Dataset features targets
concat (MkDataset {s = s} x y) (MkDataset {s = s'} x' y') =
  [| MkDataset {s = s + S s'} (concat 0 x x') (concat 0 y y') |]
>>>>>>> de4abbea
<|MERGE_RESOLUTION|>--- conflicted
+++ resolved
@@ -40,12 +40,6 @@
 
 ||| Concatenate two datasets along their leading axis.
 export
-<<<<<<< HEAD
 concat : Dataset features targets -> Dataset features targets -> Dataset features targets
-concat (MkDataset {s=s} x y) (MkDataset {s=s'} x' y') =
-  MkDataset {s=s + S s'} (concat 0 x x') (concat 0 y y')
-=======
-concat : Dataset features targets -> Dataset features targets -> Graph $ Dataset features targets
 concat (MkDataset {s = s} x y) (MkDataset {s = s'} x' y') =
-  [| MkDataset {s = s + S s'} (concat 0 x x') (concat 0 y y') |]
->>>>>>> de4abbea
+  MkDataset {s = s + S s'} (concat 0 x x') (concat 0 y y')