--- conflicted
+++ resolved
@@ -350,19 +350,12 @@
     }
 
     XlaOp* Abs(XlaOp& operand) { return unaryOp(xla::Abs, operand); }
-<<<<<<< HEAD
-    XlaOp* Exp(XlaOp& operand) {
-        xla::XlaOp res = xla::Exp(reinterpret_cast<xla::XlaOp&>(operand));
-        return reinterpret_cast<XlaOp*>(new xla::XlaOp(res));
-    }
-=======
 
     XlaOp* Exp(XlaOp& operand) {
         auto res = xla::Exp(reinterpret_cast<xla::XlaOp&>(operand));
         return reinterpret_cast<XlaOp*>(new xla::XlaOp(res));
     }
 
->>>>>>> 5d449d58
     XlaOp* Floor(XlaOp& operand) { return unaryOp(xla::Floor, operand); }
     XlaOp* Ceil(XlaOp& operand) { return unaryOp(xla::Ceil, operand); }
     XlaOp* Log(XlaOp& operand) { return unaryOp(xla::Log, operand); }
