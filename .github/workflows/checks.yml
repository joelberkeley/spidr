on:
  pull_request:
    branches: master

concurrency:
  group: ${{ github.workflow }}-${{ github.event.pull_request.number || github.ref }}
  cancel-in-progress: true

jobs:
  shellcheck:
    runs-on: ubuntu-24.04
    steps:
      - uses: actions/checkout@v4
      - name: Install shellcheck
        run: sudo apt-get install shellcheck
      - name: Run shellcheck
        shell: bash
        run: |
          shopt -s extglob nullglob globstar
          shellcheck **/*.sh
  build-bazel-ubuntu2404-docker:
    runs-on: ubuntu-24.04
    steps:
      - uses: docker/setup-buildx-action@v3
      - name: Build and export
        uses: docker/build-push-action@v6
        with:
          file: spidr/backend/build.Dockerfile
          tags: bazel-ubuntu2404
          outputs: type=docker,dest=/tmp/bazel-ubuntu2404.tar
      - name: Upload artifact
        uses: actions/upload-artifact@v4
        with:
          name: bazel-ubuntu2404
          path: /tmp/bazel-ubuntu2404.tar
  pjrt-linux-x86_64:
    needs:
      - build-bazel-ubuntu2404-docker
    runs-on: ubuntu-24.04
    steps:
<<<<<<< HEAD
    - uses: actions/checkout@v4
      with:
        fetch-depth: 2
    - name: Download bazel Docker image
      uses: actions/download-artifact@v4
      with:
        name: bazel-ubuntu2404
        path: /tmp
    - name: Build PJRT + XLA binary
      run: |
        if [ ! "$(git diff --exit-code HEAD^ spidr/backend/VERSION)" ]; then
          curl -LO --fail-with-body "https://github.com/joelberkeley/spidr/releases/download/c-xla-v$(cat spidr/backend/VERSION)/libc_xla-linux-x86_64.so"
        else
          docker load --input /tmp/bazel-ubuntu2404.tar
          docker run -v $(pwd):/spidr -w /spidr bazel-ubuntu2404 sh -c "./spidr/backend/build.sh"
        fi

        mv libc_xla-linux-x86_64.so libc_xla.so
    - name: Upload binary
      uses: actions/upload-artifact@v4
      with:
        name: libc_xla-linux-x86_64
        path: libc_xla.so
        if-no-files-found: error
=======
      - uses: actions/checkout@v4
        with:
          fetch-depth: 2
      - name: Build PJRT + XLA binary
        run: |
          if [ ! "$(git diff --exit-code HEAD^ spidr/backend/VERSION)" ]; then
            curl -LO --fail-with-body "https://github.com/joelberkeley/spidr/releases/download/c-xla-v$(cat spidr/backend/VERSION)/libc_xla-linux-x86_64.so"
          else
            # free up space not used if running in Docker, see
            # https://github.com/orgs/community/discussions/25678#discussioncomment-5242449
            rm -rf /opt/hostedtoolcache
            docker run \
              -v $(pwd):/spidr -w /spidr \
              tensorflow/build:latest-python3.9 \
              sh -c "spidr/backend/build.sh"
          fi
          
          mv libc_xla-linux-x86_64.so libc_xla.so
      - name: Upload binary
        uses: actions/upload-artifact@v4
        with:
          name: libc_xla-linux-x86_64
          path: libc_xla.so
          if-no-files-found: error
>>>>>>> fb808c12
  pjrt-darwin-aarch64:
    runs-on: macos-14
    steps:
      - uses: actions/checkout@v4
        with:
          fetch-depth: 2
      - name: Build PJRT + XLA binary
        run: |
          if [ ! "$(git diff --exit-code HEAD^ spidr/backend/VERSION)" ]; then
            curl -LO --fail-with-body "https://github.com/joelberkeley/spidr/releases/download/c-xla-v$(cat spidr/backend/VERSION)/libc_xla-darwin-aarch64.dylib"
          else
            ./spidr/backend/build.sh
          fi
          
          mv libc_xla-darwin-aarch64.dylib libc_xla.dylib
      - name: Upload binary
        uses: actions/upload-artifact@v4
        with:
          name: libc_xla-darwin-aarch64
          path: libc_xla.dylib
          if-no-files-found: error
  pjrt-plugin-xla-cpu-linux-x86_64:
    needs:
      - build-bazel-ubuntu2404-docker
    runs-on: ubuntu-24.04
    steps:
<<<<<<< HEAD
    - uses: actions/checkout@v4
      with:
        fetch-depth: 2
    - name: Download bazel Docker image
      uses: actions/download-artifact@v4
      with:
        name: bazel-ubuntu2404
        path: /tmp
    - name: Build or fetch XLA CPU PJRT plugin
      run: |
        if [ ! "$(git diff --exit-code HEAD^ XLA_VERSION)" ]; then
          . ./dev.sh
          rev=$(cat XLA_VERSION)
          curl -LO --fail-with-body "https://github.com/joelberkeley/spidr/releases/download/xla-$(short_revision $rev)/pjrt_plugin_xla_cpu-linux-x86_64.so"
        else
          docker load --input /tmp/bazel-ubuntu2404.tar
          docker run -v $(pwd):/spidr -w /spidr bazel-ubuntu2404 sh -c "./pjrt-plugins/xla-cpu/build.sh"
        fi

        mv pjrt_plugin_xla_cpu-linux-x86_64.so pjrt_plugin_xla_cpu.so
    - name: Upload binary
      uses: actions/upload-artifact@v4
      with:
        name: pjrt_plugin_xla_cpu-linux-x86_64
        path: pjrt_plugin_xla_cpu.so
        if-no-files-found: error
=======
      - uses: actions/checkout@v4
        with:
          fetch-depth: 2
      - name: Build or fetch XLA CPU PJRT plugin
        run: |
          if [ ! "$(git diff --exit-code HEAD^ XLA_VERSION)" ]; then
            . ./dev.sh
            rev=$(cat XLA_VERSION)
            curl -LO --fail-with-body "https://github.com/joelberkeley/spidr/releases/download/xla-$(short_revision $rev)/pjrt_plugin_xla_cpu-linux-x86_64.so"
          else
            rm -rf /opt/hostedtoolcache
            docker run \
              -v $(pwd):/spidr -w /spidr \
              tensorflow/build:latest-python3.9 \
              sh -c "pjrt-plugins/xla-cpu/build.sh"
          fi
          
          mv pjrt_plugin_xla_cpu-linux-x86_64.so pjrt_plugin_xla_cpu.so
      - name: Upload binary
        uses: actions/upload-artifact@v4
        with:
          name: pjrt_plugin_xla_cpu-linux-x86_64
          path: pjrt_plugin_xla_cpu.so
          if-no-files-found: error
>>>>>>> fb808c12
  pjrt-plugin-xla-cpu-darwin-aarch64:
    runs-on: macos-14
    steps:
      - uses: actions/checkout@v4
        with:
          fetch-depth: 2
      - name: Build or fetch XLA CPU PJRT plugin
        run: |
          if [ ! "$(git diff --exit-code HEAD^ XLA_VERSION)" ]; then
            . ./dev.sh
            rev=$(cat XLA_VERSION)
            curl -LO --fail-with-body "https://github.com/joelberkeley/spidr/releases/download/xla-$(short_revision $rev)/pjrt_plugin_xla_cpu-darwin-aarch64.dylib"
          else
            ./pjrt-plugins/xla-cpu/build.sh
          fi
          
          mv pjrt_plugin_xla_cpu-darwin-aarch64.dylib pjrt_plugin_xla_cpu.dylib
      - name: Upload binary
        uses: actions/upload-artifact@v4
        with:
          name: pjrt_plugin_xla_cpu-darwin-aarch64
          path: pjrt_plugin_xla_cpu.dylib
          if-no-files-found: error
  pjrt-plugin-xla-cuda-linux-x86_64:
    needs:
      - build-bazel-ubuntu2404-docker
    runs-on: ubuntu-24.04
    steps:
      - uses: actions/checkout@v4
        with:
          fetch-depth: 2
      - name: Download bazel Docker image
        uses: actions/download-artifact@v4
        with:
          name: bazel-ubuntu2404
          path: /tmp
      - name: Build or fetch XLA CUDA PJRT plugin
        run: |
          if [ ! "$(git diff --exit-code HEAD^ XLA_VERSION)" ]; then
            . ./dev.sh
            rev=$(cat XLA_VERSION)
            curl -LO --fail-with-body "https://github.com/joelberkeley/spidr/releases/download/xla-$(short_revision $rev)/pjrt_plugin_xla_cuda-linux-x86_64.so"
          else
            docker load --input /tmp/bazel-ubuntu2404.tar
            docker run -v $(pwd):/spidr -w /spidr bazel-ubuntu2404 sh -c "./pjrt-plugins/xla-cuda/build.sh"
          fi

          mv pjrt_plugin_xla_cuda-linux-x86_64.so pjrt_plugin_xla_cuda.so
      - name: Upload binary
        uses: actions/upload-artifact@v4
        with:
          name: pjrt_plugin_xla_cuda-linux-x86_64
          path: pjrt_plugin_xla_cuda.so
          if-no-files-found: error
  build-tests-xla-cpu-linux-x86_64:
    runs-on: ubuntu-24.04
    steps:
<<<<<<< HEAD
    - uses: actions/checkout@v4
    - name: Install build dependencies
      run: |
        . ./.github/scripts/dev_gha.sh
        install_pack
    - name: Build tests
      working-directory: test/xla-cpu
      run: |
        SPIDR_INSTALL_SUPPORT_LIBS=false ~/.pack/bin/pack --no-prompt build xla-cpu.ipkg
        tar cfz tests-xla-cpu.tar.gz -C build/exec .
    - name: Upload tests
      uses: actions/upload-artifact@v4
      with:
        name: tests-xla-cpu-linux-x86_64
        path: test/xla-cpu/tests-xla-cpu.tar.gz
        if-no-files-found: error
=======
      - uses: actions/checkout@v4
      - name: Install build dependencies
        run: |
          apt-get update && apt-get install -y curl
          pack switch HEAD
      - name: Build tests
        working-directory: test/xla-cpu
        run: |
          SPIDR_INSTALL_SUPPORT_LIBS=false pack --no-prompt build xla-cpu.ipkg
          tar cfz tests-xla-cpu.tar.gz -C build/exec .
      - name: Upload tests
        uses: actions/upload-artifact@v4
        with:
          name: tests-xla-cpu-linux-x86_64
          path: test/xla-cpu/tests-xla-cpu.tar.gz
          if-no-files-found: error
>>>>>>> fb808c12
  build-tests-xla-cpu-darwin-aarch64:
    runs-on: macos-14
    steps:
      - uses: actions/checkout@v4
      - name: Install build dependencies
        run: |
          . ./.github/scripts/dev_gha.sh
          install_pack
      - name: Build tests
        working-directory: test/xla-cpu
        run: |
          SPIDR_INSTALL_SUPPORT_LIBS=false ~/.pack/bin/pack --no-prompt build xla-cpu.ipkg
          tar cfz tests-xla-cpu.tar.gz -C build/exec .
      - name: Upload tests
        uses: actions/upload-artifact@v4
        with:
          name: tests-xla-cpu-darwin-aarch64
          path: test/xla-cpu/tests-xla-cpu.tar.gz
          if-no-files-found: error
  build-tests-xla-cuda-linux-x86_64:
    runs-on: ubuntu-24.04
    steps:
<<<<<<< HEAD
    - uses: actions/checkout@v4
    - name: Install build dependencies
      run: |
        . ./.github/scripts/dev_gha.sh
        install_pack
    - name: Build tests
      working-directory: test/xla-cuda
      run: |
        SPIDR_INSTALL_SUPPORT_LIBS=false ~/.pack/bin/pack --no-prompt build xla-cuda.ipkg
        tar cfz tests-xla-cuda-linux-x86_64.tar.gz -C build/exec .
    - name: Upload tests
      uses: actions/upload-artifact@v4
      with:
        name: tests-xla-cuda-linux-x86_64
        path: test/xla-cuda/tests-xla-cuda-linux-x86_64.tar.gz
        if-no-files-found: error
=======
      - uses: actions/checkout@v4
      - name: Install build dependencies
        run: |
          apt-get update && apt-get install -y curl
          pack switch HEAD
      - name: Build tests
        working-directory: test/xla-cuda
        run: |
          SPIDR_INSTALL_SUPPORT_LIBS=false pack --no-prompt build xla-cuda.ipkg
          tar cfz tests-xla-cuda-linux-x86_64.tar.gz -C build/exec .
      - name: Upload tests
        uses: actions/upload-artifact@v4
        with:
          name: tests-xla-cuda-linux-x86_64
          path: test/xla-cuda/tests-xla-cuda-linux-x86_64.tar.gz
          if-no-files-found: error
>>>>>>> fb808c12
  test-xla-cpu-linux-x86_64:
    needs:
      - pjrt-linux-x86_64
      - pjrt-plugin-xla-cpu-linux-x86_64
      - build-tests-xla-cpu-linux-x86_64
    runs-on: ubuntu-24.04
    steps:
      - name: Download artifacts
        uses: actions/download-artifact@v4
        with:
          pattern: "{libc_xla-linux-x86_64,*cpu-linux-x86_64}"
          merge-multiple: true
      - name: Install runtime dependencies
        run: |
          sudo apt-get install chezscheme
      - name: Run tests
        run: |
          tar xfz tests-xla-cpu.tar.gz . && rm tests-xla-cpu.tar.gz
          ./test
  test-xla-cpu-darwin-aarch64:
    needs:
      - pjrt-darwin-aarch64
      - pjrt-plugin-xla-cpu-darwin-aarch64
      - build-tests-xla-cpu-darwin-aarch64
    runs-on: macos-14
    steps:
<<<<<<< HEAD
    - name: Download artifacts
      uses: actions/download-artifact@v4
      with:
        pattern: "*darwin-aarch64"
        merge-multiple: true
    - name: Install runtime dependencies
      run: |
        brew install chezscheme
    - name: Run tests
      run: |
        tar xfz tests-xla-cpu.tar.gz && rm tests-xla-cpu.tar.gz
        ./test
  build-xla-cuda-linux-x86_64-runtime:
    runs-on: ubuntu-24.04
    steps:
      - uses: docker/setup-buildx-action@v3
      - name: Build and export
        uses: docker/build-push-action@v6
        with:
          file: pjrt-plugins/xla-cuda/Dockerfile
          tags: xla-cuda
          outputs: type=docker,dest=/tmp/xla_cuda.tar
      - name: Upload artifact
        uses: actions/upload-artifact@v4
        with:
          name: xla-cuda
          path: /tmp/xla_cuda.tar
=======
      - name: Download artifacts
        uses: actions/download-artifact@v4
        with:
          pattern: "*darwin-aarch64"
          merge-multiple: true
      - name: Install runtime dependencies
        run: |
          brew install chezscheme
      - name: Run tests
        run: |
          tar xfz tests-xla-cpu.tar.gz && rm tests-xla-cpu.tar.gz
          ./test
>>>>>>> fb808c12
  test-xla-cuda-linux-x86_64:
    needs:
      - pjrt-linux-x86_64
      - pjrt-plugin-xla-cuda-linux-x86_64
      - build-tests-xla-cuda-linux-x86_64
      - build-xla-cuda-linux-x86_64-runtime
    runs-on: ubuntu-24.04  # needs a CUDA runner
    steps:
<<<<<<< HEAD
      - name: Download XLA CUDA runtime Docker image
        uses: actions/download-artifact@v4
        with:
          name: xla-cuda
          path: /tmp
      - name: Download app artifacts
=======
      - name: Download artifacts
>>>>>>> fb808c12
        uses: actions/download-artifact@v4
        with:
          pattern: "{libc_xla-linux-x86_64,*cuda-linux-x86_64}"
          merge-multiple: true
<<<<<<< HEAD
      - name: Run tests
        run: |
          tar xfz tests-xla-cuda.tar.gz . && rm tests-xla-cuda.tar.gz
          docker load --input /tmp/xla-cuda.tar
          docker run -v $(pwd):/xla-cuda -w /xla-cuda --gpus all xla-cuda sh -c "./test"
=======
      - name: Install runtime dependencies
        run: |
          apt-get update && apt-get install chezscheme
      - name: Run tests
        run: |
          tar xfz tests-xla-cuda.tar.gz . && rm tests-xla-cuda.tar.gz
          exit 0  # we can't run tests without a GPU
>>>>>>> fb808c12
  readme:
    runs-on: ubuntu-24.04
    steps:
<<<<<<< HEAD
    - uses: actions/checkout@v4
    - name: Type-check README
      run: |
        . ./.github/scripts/dev_gha.sh
        install_pack
        SPIDR_INSTALL_SUPPORT_LIBS=false ~/.pack/bin/pack --no-prompt typecheck readme.ipkg
=======
      - uses: actions/checkout@v4
      - name: Type-check README
        run: |
          apt-get update && apt-get install -y curl
          pack switch HEAD
          SPIDR_INSTALL_SUPPORT_LIBS=false pack --no-prompt typecheck readme.ipkg
>>>>>>> fb808c12
  tutorials:
    runs-on: ubuntu-24.04
    steps:
<<<<<<< HEAD
    - uses: actions/checkout@v4
    - name: Type-check tutorials
      run: |
        . ./.github/scripts/dev_gha.sh
        install_pack
        export SPIDR_INSTALL_SUPPORT_LIBS=false
        res=0; for f in tutorials/*.ipkg; do ~/.pack/bin/pack --no-prompt typecheck $f || res=$?; done; $(exit $res)
=======
      - uses: actions/checkout@v4
      - name: Type-check tutorials
        run: |
          apt-get update && apt-get install -y curl
          pack switch HEAD
          export SPIDR_INSTALL_SUPPORT_LIBS=false
          res=0; for f in tutorials/*.ipkg; do pack --no-prompt typecheck $f || res=$?; done; $(exit $res)
>>>>>>> fb808c12
<|MERGE_RESOLUTION|>--- conflicted
+++ resolved
@@ -38,47 +38,21 @@
       - build-bazel-ubuntu2404-docker
     runs-on: ubuntu-24.04
     steps:
-<<<<<<< HEAD
-    - uses: actions/checkout@v4
-      with:
-        fetch-depth: 2
-    - name: Download bazel Docker image
-      uses: actions/download-artifact@v4
-      with:
-        name: bazel-ubuntu2404
-        path: /tmp
-    - name: Build PJRT + XLA binary
-      run: |
-        if [ ! "$(git diff --exit-code HEAD^ spidr/backend/VERSION)" ]; then
-          curl -LO --fail-with-body "https://github.com/joelberkeley/spidr/releases/download/c-xla-v$(cat spidr/backend/VERSION)/libc_xla-linux-x86_64.so"
-        else
-          docker load --input /tmp/bazel-ubuntu2404.tar
-          docker run -v $(pwd):/spidr -w /spidr bazel-ubuntu2404 sh -c "./spidr/backend/build.sh"
-        fi
-
-        mv libc_xla-linux-x86_64.so libc_xla.so
-    - name: Upload binary
-      uses: actions/upload-artifact@v4
-      with:
-        name: libc_xla-linux-x86_64
-        path: libc_xla.so
-        if-no-files-found: error
-=======
-      - uses: actions/checkout@v4
-        with:
-          fetch-depth: 2
+      - uses: actions/checkout@v4
+        with:
+          fetch-depth: 2
+      - name: Download bazel Docker image
+        uses: actions/download-artifact@v4
+        with:
+          name: bazel-ubuntu2404
+          path: /tmp
       - name: Build PJRT + XLA binary
         run: |
           if [ ! "$(git diff --exit-code HEAD^ spidr/backend/VERSION)" ]; then
             curl -LO --fail-with-body "https://github.com/joelberkeley/spidr/releases/download/c-xla-v$(cat spidr/backend/VERSION)/libc_xla-linux-x86_64.so"
           else
-            # free up space not used if running in Docker, see
-            # https://github.com/orgs/community/discussions/25678#discussioncomment-5242449
-            rm -rf /opt/hostedtoolcache
-            docker run \
-              -v $(pwd):/spidr -w /spidr \
-              tensorflow/build:latest-python3.9 \
-              sh -c "spidr/backend/build.sh"
+            docker load --input /tmp/bazel-ubuntu2404.tar
+            docker run -v $(pwd):/spidr -w /spidr bazel-ubuntu2404 sh -c "./spidr/backend/build.sh"
           fi
           
           mv libc_xla-linux-x86_64.so libc_xla.so
@@ -88,7 +62,6 @@
           name: libc_xla-linux-x86_64
           path: libc_xla.so
           if-no-files-found: error
->>>>>>> fb808c12
   pjrt-darwin-aarch64:
     runs-on: macos-14
     steps:
@@ -115,37 +88,14 @@
       - build-bazel-ubuntu2404-docker
     runs-on: ubuntu-24.04
     steps:
-<<<<<<< HEAD
-    - uses: actions/checkout@v4
-      with:
-        fetch-depth: 2
-    - name: Download bazel Docker image
-      uses: actions/download-artifact@v4
-      with:
-        name: bazel-ubuntu2404
-        path: /tmp
-    - name: Build or fetch XLA CPU PJRT plugin
-      run: |
-        if [ ! "$(git diff --exit-code HEAD^ XLA_VERSION)" ]; then
-          . ./dev.sh
-          rev=$(cat XLA_VERSION)
-          curl -LO --fail-with-body "https://github.com/joelberkeley/spidr/releases/download/xla-$(short_revision $rev)/pjrt_plugin_xla_cpu-linux-x86_64.so"
-        else
-          docker load --input /tmp/bazel-ubuntu2404.tar
-          docker run -v $(pwd):/spidr -w /spidr bazel-ubuntu2404 sh -c "./pjrt-plugins/xla-cpu/build.sh"
-        fi
-
-        mv pjrt_plugin_xla_cpu-linux-x86_64.so pjrt_plugin_xla_cpu.so
-    - name: Upload binary
-      uses: actions/upload-artifact@v4
-      with:
-        name: pjrt_plugin_xla_cpu-linux-x86_64
-        path: pjrt_plugin_xla_cpu.so
-        if-no-files-found: error
-=======
-      - uses: actions/checkout@v4
-        with:
-          fetch-depth: 2
+      - uses: actions/checkout@v4
+        with:
+          fetch-depth: 2
+      - name: Download bazel Docker image
+        uses: actions/download-artifact@v4
+        with:
+          name: bazel-ubuntu2404
+          path: /tmp
       - name: Build or fetch XLA CPU PJRT plugin
         run: |
           if [ ! "$(git diff --exit-code HEAD^ XLA_VERSION)" ]; then
@@ -153,11 +103,8 @@
             rev=$(cat XLA_VERSION)
             curl -LO --fail-with-body "https://github.com/joelberkeley/spidr/releases/download/xla-$(short_revision $rev)/pjrt_plugin_xla_cpu-linux-x86_64.so"
           else
-            rm -rf /opt/hostedtoolcache
-            docker run \
-              -v $(pwd):/spidr -w /spidr \
-              tensorflow/build:latest-python3.9 \
-              sh -c "pjrt-plugins/xla-cpu/build.sh"
+            docker load --input /tmp/bazel-ubuntu2404.tar
+            docker run -v $(pwd):/spidr -w /spidr bazel-ubuntu2404 sh -c "./pjrt-plugins/xla-cpu/build.sh"
           fi
           
           mv pjrt_plugin_xla_cpu-linux-x86_64.so pjrt_plugin_xla_cpu.so
@@ -167,7 +114,6 @@
           name: pjrt_plugin_xla_cpu-linux-x86_64
           path: pjrt_plugin_xla_cpu.so
           if-no-files-found: error
->>>>>>> fb808c12
   pjrt-plugin-xla-cpu-darwin-aarch64:
     runs-on: macos-14
     steps:
@@ -225,44 +171,6 @@
   build-tests-xla-cpu-linux-x86_64:
     runs-on: ubuntu-24.04
     steps:
-<<<<<<< HEAD
-    - uses: actions/checkout@v4
-    - name: Install build dependencies
-      run: |
-        . ./.github/scripts/dev_gha.sh
-        install_pack
-    - name: Build tests
-      working-directory: test/xla-cpu
-      run: |
-        SPIDR_INSTALL_SUPPORT_LIBS=false ~/.pack/bin/pack --no-prompt build xla-cpu.ipkg
-        tar cfz tests-xla-cpu.tar.gz -C build/exec .
-    - name: Upload tests
-      uses: actions/upload-artifact@v4
-      with:
-        name: tests-xla-cpu-linux-x86_64
-        path: test/xla-cpu/tests-xla-cpu.tar.gz
-        if-no-files-found: error
-=======
-      - uses: actions/checkout@v4
-      - name: Install build dependencies
-        run: |
-          apt-get update && apt-get install -y curl
-          pack switch HEAD
-      - name: Build tests
-        working-directory: test/xla-cpu
-        run: |
-          SPIDR_INSTALL_SUPPORT_LIBS=false pack --no-prompt build xla-cpu.ipkg
-          tar cfz tests-xla-cpu.tar.gz -C build/exec .
-      - name: Upload tests
-        uses: actions/upload-artifact@v4
-        with:
-          name: tests-xla-cpu-linux-x86_64
-          path: test/xla-cpu/tests-xla-cpu.tar.gz
-          if-no-files-found: error
->>>>>>> fb808c12
-  build-tests-xla-cpu-darwin-aarch64:
-    runs-on: macos-14
-    steps:
       - uses: actions/checkout@v4
       - name: Install build dependencies
         run: |
@@ -276,39 +184,40 @@
       - name: Upload tests
         uses: actions/upload-artifact@v4
         with:
+          name: tests-xla-cpu-linux-x86_64
+          path: test/xla-cpu/tests-xla-cpu.tar.gz
+          if-no-files-found: error
+  build-tests-xla-cpu-darwin-aarch64:
+    runs-on: macos-14
+    steps:
+      - uses: actions/checkout@v4
+      - name: Install build dependencies
+        run: |
+          . ./.github/scripts/dev_gha.sh
+          install_pack
+      - name: Build tests
+        working-directory: test/xla-cpu
+        run: |
+          SPIDR_INSTALL_SUPPORT_LIBS=false ~/.pack/bin/pack --no-prompt build xla-cpu.ipkg
+          tar cfz tests-xla-cpu.tar.gz -C build/exec .
+      - name: Upload tests
+        uses: actions/upload-artifact@v4
+        with:
           name: tests-xla-cpu-darwin-aarch64
           path: test/xla-cpu/tests-xla-cpu.tar.gz
           if-no-files-found: error
   build-tests-xla-cuda-linux-x86_64:
     runs-on: ubuntu-24.04
     steps:
-<<<<<<< HEAD
-    - uses: actions/checkout@v4
-    - name: Install build dependencies
-      run: |
-        . ./.github/scripts/dev_gha.sh
-        install_pack
-    - name: Build tests
-      working-directory: test/xla-cuda
-      run: |
-        SPIDR_INSTALL_SUPPORT_LIBS=false ~/.pack/bin/pack --no-prompt build xla-cuda.ipkg
-        tar cfz tests-xla-cuda-linux-x86_64.tar.gz -C build/exec .
-    - name: Upload tests
-      uses: actions/upload-artifact@v4
-      with:
-        name: tests-xla-cuda-linux-x86_64
-        path: test/xla-cuda/tests-xla-cuda-linux-x86_64.tar.gz
-        if-no-files-found: error
-=======
       - uses: actions/checkout@v4
       - name: Install build dependencies
         run: |
-          apt-get update && apt-get install -y curl
-          pack switch HEAD
+          . ./.github/scripts/dev_gha.sh
+          install_pack
       - name: Build tests
         working-directory: test/xla-cuda
         run: |
-          SPIDR_INSTALL_SUPPORT_LIBS=false pack --no-prompt build xla-cuda.ipkg
+          SPIDR_INSTALL_SUPPORT_LIBS=false ~/.pack/bin/pack --no-prompt build xla-cuda.ipkg
           tar cfz tests-xla-cuda-linux-x86_64.tar.gz -C build/exec .
       - name: Upload tests
         uses: actions/upload-artifact@v4
@@ -316,7 +225,6 @@
           name: tests-xla-cuda-linux-x86_64
           path: test/xla-cuda/tests-xla-cuda-linux-x86_64.tar.gz
           if-no-files-found: error
->>>>>>> fb808c12
   test-xla-cpu-linux-x86_64:
     needs:
       - pjrt-linux-x86_64
@@ -343,19 +251,18 @@
       - build-tests-xla-cpu-darwin-aarch64
     runs-on: macos-14
     steps:
-<<<<<<< HEAD
-    - name: Download artifacts
-      uses: actions/download-artifact@v4
-      with:
-        pattern: "*darwin-aarch64"
-        merge-multiple: true
-    - name: Install runtime dependencies
-      run: |
-        brew install chezscheme
-    - name: Run tests
-      run: |
-        tar xfz tests-xla-cpu.tar.gz && rm tests-xla-cpu.tar.gz
-        ./test
+      - name: Download artifacts
+        uses: actions/download-artifact@v4
+        with:
+          pattern: "*darwin-aarch64"
+          merge-multiple: true
+      - name: Install runtime dependencies
+        run: |
+          brew install chezscheme
+      - name: Run tests
+        run: |
+          tar xfz tests-xla-cpu.tar.gz && rm tests-xla-cpu.tar.gz
+          ./test
   build-xla-cuda-linux-x86_64-runtime:
     runs-on: ubuntu-24.04
     steps:
@@ -371,20 +278,6 @@
         with:
           name: xla-cuda
           path: /tmp/xla_cuda.tar
-=======
-      - name: Download artifacts
-        uses: actions/download-artifact@v4
-        with:
-          pattern: "*darwin-aarch64"
-          merge-multiple: true
-      - name: Install runtime dependencies
-        run: |
-          brew install chezscheme
-      - name: Run tests
-        run: |
-          tar xfz tests-xla-cpu.tar.gz && rm tests-xla-cpu.tar.gz
-          ./test
->>>>>>> fb808c12
   test-xla-cuda-linux-x86_64:
     needs:
       - pjrt-linux-x86_64
@@ -393,70 +286,37 @@
       - build-xla-cuda-linux-x86_64-runtime
     runs-on: ubuntu-24.04  # needs a CUDA runner
     steps:
-<<<<<<< HEAD
       - name: Download XLA CUDA runtime Docker image
         uses: actions/download-artifact@v4
         with:
           name: xla-cuda
           path: /tmp
       - name: Download app artifacts
-=======
-      - name: Download artifacts
->>>>>>> fb808c12
         uses: actions/download-artifact@v4
         with:
           pattern: "{libc_xla-linux-x86_64,*cuda-linux-x86_64}"
           merge-multiple: true
-<<<<<<< HEAD
       - name: Run tests
         run: |
           tar xfz tests-xla-cuda.tar.gz . && rm tests-xla-cuda.tar.gz
           docker load --input /tmp/xla-cuda.tar
           docker run -v $(pwd):/xla-cuda -w /xla-cuda --gpus all xla-cuda sh -c "./test"
-=======
-      - name: Install runtime dependencies
-        run: |
-          apt-get update && apt-get install chezscheme
-      - name: Run tests
-        run: |
-          tar xfz tests-xla-cuda.tar.gz . && rm tests-xla-cuda.tar.gz
-          exit 0  # we can't run tests without a GPU
->>>>>>> fb808c12
   readme:
     runs-on: ubuntu-24.04
     steps:
-<<<<<<< HEAD
-    - uses: actions/checkout@v4
-    - name: Type-check README
-      run: |
-        . ./.github/scripts/dev_gha.sh
-        install_pack
-        SPIDR_INSTALL_SUPPORT_LIBS=false ~/.pack/bin/pack --no-prompt typecheck readme.ipkg
-=======
       - uses: actions/checkout@v4
       - name: Type-check README
         run: |
-          apt-get update && apt-get install -y curl
-          pack switch HEAD
-          SPIDR_INSTALL_SUPPORT_LIBS=false pack --no-prompt typecheck readme.ipkg
->>>>>>> fb808c12
+          . ./.github/scripts/dev_gha.sh
+          install_pack
+          SPIDR_INSTALL_SUPPORT_LIBS=false ~/.pack/bin/pack --no-prompt typecheck readme.ipkg
   tutorials:
     runs-on: ubuntu-24.04
     steps:
-<<<<<<< HEAD
-    - uses: actions/checkout@v4
-    - name: Type-check tutorials
-      run: |
-        . ./.github/scripts/dev_gha.sh
-        install_pack
-        export SPIDR_INSTALL_SUPPORT_LIBS=false
-        res=0; for f in tutorials/*.ipkg; do ~/.pack/bin/pack --no-prompt typecheck $f || res=$?; done; $(exit $res)
-=======
       - uses: actions/checkout@v4
       - name: Type-check tutorials
         run: |
-          apt-get update && apt-get install -y curl
-          pack switch HEAD
+          . ./.github/scripts/dev_gha.sh
+          install_pack
           export SPIDR_INSTALL_SUPPORT_LIBS=false
-          res=0; for f in tutorials/*.ipkg; do pack --no-prompt typecheck $f || res=$?; done; $(exit $res)
->>>>>>> fb808c12
+          res=0; for f in tutorials/*.ipkg; do ~/.pack/bin/pack --no-prompt typecheck $f || res=$?; done; $(exit $res)