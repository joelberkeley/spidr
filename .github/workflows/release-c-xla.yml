on:
  workflow_dispatch:
  push:
    branches: master
    paths:
      - 'spidr/backend/VERSION'

jobs:
  create-release:
    runs-on: ubuntu-24.04
    outputs:
      upload_url: ${{ steps.create-release.outputs.upload_url }}
    steps:
      - uses: actions/checkout@v4
      - name: Read C XLA version
        run: echo "C_XLA_VERSION=$(cat spidr/backend/VERSION)" >> $GITHUB_ENV
      - name: Create C XLA release
        id: create-release
        uses: actions/create-release@v1
        env:
          GITHUB_TOKEN: ${{ secrets.GITHUB_TOKEN }}
        with:
          tag_name: c-xla-v${{ env.C_XLA_VERSION }}
          release_name: C XLA release ${{ env.C_XLA_VERSION }}
          body: "C XLA release ${{ env.C_XLA_VERSION }}"
  c-xla-linux-x86_64:
    needs: create-release
    runs-on: ubuntu-24.04
    container: tensorflow/build:latest-python3.9
    steps:
<<<<<<< HEAD
    - uses: actions/checkout@v4
    - name: Build C XLA lib
      run: |
        docker build -t bazel-ubuntu2404 -f bazel-ubuntu2404.Dockerfile .
        docker run -v $(pwd):/spidr -w /spidr bazel-ubuntu2404 sh -c "./spidr/backend/build.sh"
    - name: Publish C XLA lib
      uses: actions/upload-release-asset@v1
      env:
        GITHUB_TOKEN: ${{ secrets.GITHUB_TOKEN }}
      with:
        upload_url: ${{ needs.create-release.outputs.upload_url }}
        asset_path: libc_xla-linux-x86_64.so
        asset_name: libc_xla-linux-x86_64.so
        asset_content_type: application/x-sharedlib
=======
      - uses: actions/checkout@v4
      - name: Build C XLA lib
        run: ./spidr/backend/build.sh
      - name: Publish C XLA lib
        uses: actions/upload-release-asset@v1
        env:
          GITHUB_TOKEN: ${{ secrets.GITHUB_TOKEN }}
        with:
          upload_url: ${{ needs.create-release.outputs.upload_url }}
          asset_path: libc_xla-linux-x86_64.so
          asset_name: libc_xla-linux-x86_64.so
          asset_content_type: application/x-sharedlib
>>>>>>> fb808c12
  c-xla-darwin-aarch64:
    needs: create-release
    runs-on: macos-14
    steps:
      - uses: actions/checkout@v4
      - name: Build C XLA lib
        run: ./spidr/backend/build.sh
      - name: Publish C XLA lib
        uses: actions/upload-release-asset@v1
        env:
          GITHUB_TOKEN: ${{ secrets.GITHUB_TOKEN }}
        with:
          upload_url: ${{ needs.create-release.outputs.upload_url }}
          asset_path: libc_xla-darwin-aarch64.dylib
          asset_name: libc_xla-darwin-aarch64.dylib
          asset_content_type: application/x-sharedlib<|MERGE_RESOLUTION|>--- conflicted
+++ resolved
@@ -28,25 +28,11 @@
     runs-on: ubuntu-24.04
     container: tensorflow/build:latest-python3.9
     steps:
-<<<<<<< HEAD
-    - uses: actions/checkout@v4
-    - name: Build C XLA lib
-      run: |
-        docker build -t bazel-ubuntu2404 -f bazel-ubuntu2404.Dockerfile .
-        docker run -v $(pwd):/spidr -w /spidr bazel-ubuntu2404 sh -c "./spidr/backend/build.sh"
-    - name: Publish C XLA lib
-      uses: actions/upload-release-asset@v1
-      env:
-        GITHUB_TOKEN: ${{ secrets.GITHUB_TOKEN }}
-      with:
-        upload_url: ${{ needs.create-release.outputs.upload_url }}
-        asset_path: libc_xla-linux-x86_64.so
-        asset_name: libc_xla-linux-x86_64.so
-        asset_content_type: application/x-sharedlib
-=======
       - uses: actions/checkout@v4
       - name: Build C XLA lib
-        run: ./spidr/backend/build.sh
+        run: |
+          docker build -t bazel-ubuntu2404 -f bazel-ubuntu2404.Dockerfile .
+          docker run -v $(pwd):/spidr -w /spidr bazel-ubuntu2404 sh -c "./spidr/backend/build.sh"
       - name: Publish C XLA lib
         uses: actions/upload-release-asset@v1
         env:
@@ -56,7 +42,6 @@
           asset_path: libc_xla-linux-x86_64.so
           asset_name: libc_xla-linux-x86_64.so
           asset_content_type: application/x-sharedlib
->>>>>>> fb808c12
   c-xla-darwin-aarch64:
     needs: create-release
     runs-on: macos-14
