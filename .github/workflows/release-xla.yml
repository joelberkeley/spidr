on:
  workflow_dispatch:
  push:
    branches: master
    paths:
      - 'XLA_VERSION'

jobs:
  create-release:
    runs-on: ubuntu-24.04
    outputs:
      upload_url: ${{ steps.create-release.outputs.upload_url }}
    steps:
<<<<<<< HEAD
    - uses: actions/checkout@v4
    - name: Read XLA version
      run: |
        . ./dev.sh
        xla_rev="$(cat XLA_VERSION)"
        echo "XLA_REV=$(short_revision $xla_rev)" >> $GITHUB_ENV
    - name: Create C XLA release
      id: create-release
      uses: actions/create-release@v1
      env:
        GITHUB_TOKEN: ${{ secrets.GITHUB_TOKEN }}
      with:
        tag_name: xla-${{ env.XLA_REV }}
        release_name: XLA revision ${{ env.XLA_REV }}
        body: "XLA revision ${{ env.XLA_REV }}"
  build-bazel-ubuntu2404-docker:
    runs-on: ubuntu-24.04
    steps:
      - uses: docker/setup-buildx-action@v3
      - name: Build and export
        uses: docker/build-push-action@v6
        with:
          file: spidr/backend/build.Dockerfile
          tags: bazel-ubuntu2404
          outputs: type=docker,dest=/tmp/bazel-ubuntu2404.tar
      - name: Upload artifact
        uses: actions/upload-artifact@v4
        with:
          name: bazel-ubuntu2404
          path: /tmp/bazel-ubuntu2404.tar
=======
      - uses: actions/checkout@v4
      - name: Read XLA version
        run: |
          . ./dev.sh
          xla_rev="$(cat XLA_VERSION)"
          echo "XLA_REV=$(short_revision $xla_rev)" >> $GITHUB_ENV
      - name: Create C XLA release
        id: create-release
        uses: actions/create-release@v1
        env:
          GITHUB_TOKEN: ${{ secrets.GITHUB_TOKEN }}
        with:
          tag_name: xla-${{ env.XLA_REV }}
          release_name: XLA revision ${{ env.XLA_REV }}
          body: "XLA revision ${{ env.XLA_REV }}"
>>>>>>> fb808c12
  pjrt-plugin-xla-cpu-linux-x86_64:
    needs:
      - create-release
      - build-bazel-ubuntu2404-docker
    runs-on: ubuntu-24.04
    steps:
<<<<<<< HEAD
    - uses: actions/checkout@v4
    - name: Download bazel Docker image
      uses: actions/download-artifact@v4
      with:
        name: bazel-ubuntu2404
        path: /tmp
    - name: Build XLA CPU plugin for Linux x86_64
      run: |
        docker build -t bazel-ubuntu2404 -f bazel-ubuntu2404.Dockerfile .
        docker run -v $(pwd):/spidr -w /spidr bazel-ubuntu2404 sh -c "./pjrt-plugins/xla-cpu/build.sh"
    - name: Publish XLA CPU plugin
      uses: actions/upload-release-asset@v1
      env:
        GITHUB_TOKEN: ${{ secrets.GITHUB_TOKEN }}
      with:
        upload_url: ${{ needs.create-release.outputs.upload_url }}
        asset_path: pjrt_plugin_xla_cpu-linux-x86_64.so
        asset_name: pjrt_plugin_xla_cpu-linux-x86_64.so
        asset_content_type: application/x-sharedlib
=======
      - uses: actions/checkout@v4
      - name: Build XLA CPU plugin for Linux x86_64
        run: |
          rm -rf /opt/hostedtoolcache
          docker run \
            -v $(pwd):/spidr -w /spidr \
            tensorflow/build:latest-python3.9 \
            sh -c "pjrt-plugins/xla-cpu/build.sh"
      - name: Publish XLA CPU plugin
        uses: actions/upload-release-asset@v1
        env:
          GITHUB_TOKEN: ${{ secrets.GITHUB_TOKEN }}
        with:
          upload_url: ${{ needs.create-release.outputs.upload_url }}
          asset_path: pjrt_plugin_xla_cpu-linux-x86_64.so
          asset_name: pjrt_plugin_xla_cpu-linux-x86_64.so
          asset_content_type: application/x-sharedlib
>>>>>>> fb808c12
  pjrt-plugin-xla-cpu-darwin-aarch64:
    needs: create-release
    runs-on: macos-14
    steps:
      - uses: actions/checkout@v4
      - name: Build XLA CPU plugin for Darwin AArch64
        run: ./pjrt-plugins/xla-cpu/build.sh
      - name: Publish XLA CPU plugin
        uses: actions/upload-release-asset@v1
        env:
          GITHUB_TOKEN: ${{ secrets.GITHUB_TOKEN }}
        with:
          upload_url: ${{ needs.create-release.outputs.upload_url }}
          asset_path: pjrt_plugin_xla_cpu-darwin-aarch64.dylib
          asset_name: pjrt_plugin_xla_cpu-darwin-aarch64.dylib
          asset_content_type: application/x-sharedlib
  pjrt-plugin-xla-cuda-linux-x86_64:
    needs:
      - create-release
      - build-bazel-ubuntu2404-docker
    runs-on: ubuntu-24.04
    steps:
<<<<<<< HEAD
    - uses: actions/checkout@v4
    - name: Download bazel Docker image
      uses: actions/download-artifact@v4
      with:
        name: bazel-ubuntu2404
        path: /tmp
    - name: Build XLA CUDA plugin for Linux x86_64
      run: |
        docker build -t bazel-ubuntu2404 -f bazel-ubuntu2404.Dockerfile .
        docker run -v $(pwd):/spidr -w /spidr bazel-ubuntu2404 sh -c "./pjrt-plugins/xla-cuda/build.sh"
    - name: Publish XLA CUDA plugin
      uses: actions/upload-release-asset@v1
      env:
        GITHUB_TOKEN: ${{ secrets.GITHUB_TOKEN }}
      with:
        upload_url: ${{ needs.create-release.outputs.upload_url }}
        asset_path: pjrt_plugin_xla_cuda-linux-x86_64.so
        asset_name: pjrt_plugin_xla_cuda-linux-x86_64.so
        asset_content_type: application/x-sharedlib
=======
      - uses: actions/checkout@v4
      - name: Build XLA CUDA plugin for Linux x86_64
        run: |
          rm -rf /opt/hostedtoolcache
          docker run \
            -v $(pwd):/spidr -w /spidr \
            tensorflow/build:latest-python3.9 \
            sh -c "pjrt-plugins/xla-cuda/build.sh"
      - name: Publish XLA CUDA plugin
        uses: actions/upload-release-asset@v1
        env:
          GITHUB_TOKEN: ${{ secrets.GITHUB_TOKEN }}
        with:
          upload_url: ${{ needs.create-release.outputs.upload_url }}
          asset_path: pjrt_plugin_xla_cuda-linux-x86_64.so
          asset_name: pjrt_plugin_xla_cuda-linux-x86_64.so
          asset_content_type: application/x-sharedlib
>>>>>>> fb808c12
<|MERGE_RESOLUTION|>--- conflicted
+++ resolved
@@ -11,22 +11,21 @@
     outputs:
       upload_url: ${{ steps.create-release.outputs.upload_url }}
     steps:
-<<<<<<< HEAD
-    - uses: actions/checkout@v4
-    - name: Read XLA version
-      run: |
-        . ./dev.sh
-        xla_rev="$(cat XLA_VERSION)"
-        echo "XLA_REV=$(short_revision $xla_rev)" >> $GITHUB_ENV
-    - name: Create C XLA release
-      id: create-release
-      uses: actions/create-release@v1
-      env:
-        GITHUB_TOKEN: ${{ secrets.GITHUB_TOKEN }}
-      with:
-        tag_name: xla-${{ env.XLA_REV }}
-        release_name: XLA revision ${{ env.XLA_REV }}
-        body: "XLA revision ${{ env.XLA_REV }}"
+      - uses: actions/checkout@v4
+      - name: Read XLA version
+        run: |
+          . ./dev.sh
+          xla_rev="$(cat XLA_VERSION)"
+          echo "XLA_REV=$(short_revision $xla_rev)" >> $GITHUB_ENV
+      - name: Create C XLA release
+        id: create-release
+        uses: actions/create-release@v1
+        env:
+          GITHUB_TOKEN: ${{ secrets.GITHUB_TOKEN }}
+        with:
+          tag_name: xla-${{ env.XLA_REV }}
+          release_name: XLA revision ${{ env.XLA_REV }}
+          body: "XLA revision ${{ env.XLA_REV }}"
   build-bazel-ubuntu2404-docker:
     runs-on: ubuntu-24.04
     steps:
@@ -42,58 +41,22 @@
         with:
           name: bazel-ubuntu2404
           path: /tmp/bazel-ubuntu2404.tar
-=======
-      - uses: actions/checkout@v4
-      - name: Read XLA version
-        run: |
-          . ./dev.sh
-          xla_rev="$(cat XLA_VERSION)"
-          echo "XLA_REV=$(short_revision $xla_rev)" >> $GITHUB_ENV
-      - name: Create C XLA release
-        id: create-release
-        uses: actions/create-release@v1
-        env:
-          GITHUB_TOKEN: ${{ secrets.GITHUB_TOKEN }}
-        with:
-          tag_name: xla-${{ env.XLA_REV }}
-          release_name: XLA revision ${{ env.XLA_REV }}
-          body: "XLA revision ${{ env.XLA_REV }}"
->>>>>>> fb808c12
   pjrt-plugin-xla-cpu-linux-x86_64:
     needs:
       - create-release
       - build-bazel-ubuntu2404-docker
     runs-on: ubuntu-24.04
     steps:
-<<<<<<< HEAD
-    - uses: actions/checkout@v4
-    - name: Download bazel Docker image
-      uses: actions/download-artifact@v4
-      with:
-        name: bazel-ubuntu2404
-        path: /tmp
-    - name: Build XLA CPU plugin for Linux x86_64
-      run: |
-        docker build -t bazel-ubuntu2404 -f bazel-ubuntu2404.Dockerfile .
-        docker run -v $(pwd):/spidr -w /spidr bazel-ubuntu2404 sh -c "./pjrt-plugins/xla-cpu/build.sh"
-    - name: Publish XLA CPU plugin
-      uses: actions/upload-release-asset@v1
-      env:
-        GITHUB_TOKEN: ${{ secrets.GITHUB_TOKEN }}
-      with:
-        upload_url: ${{ needs.create-release.outputs.upload_url }}
-        asset_path: pjrt_plugin_xla_cpu-linux-x86_64.so
-        asset_name: pjrt_plugin_xla_cpu-linux-x86_64.so
-        asset_content_type: application/x-sharedlib
-=======
       - uses: actions/checkout@v4
+      - name: Download bazel Docker image
+        uses: actions/download-artifact@v4
+        with:
+          name: bazel-ubuntu2404
+          path: /tmp
       - name: Build XLA CPU plugin for Linux x86_64
         run: |
-          rm -rf /opt/hostedtoolcache
-          docker run \
-            -v $(pwd):/spidr -w /spidr \
-            tensorflow/build:latest-python3.9 \
-            sh -c "pjrt-plugins/xla-cpu/build.sh"
+          docker build -t bazel-ubuntu2404 -f bazel-ubuntu2404.Dockerfile .
+          docker run -v $(pwd):/spidr -w /spidr bazel-ubuntu2404 sh -c "./pjrt-plugins/xla-cpu/build.sh"
       - name: Publish XLA CPU plugin
         uses: actions/upload-release-asset@v1
         env:
@@ -103,7 +66,6 @@
           asset_path: pjrt_plugin_xla_cpu-linux-x86_64.so
           asset_name: pjrt_plugin_xla_cpu-linux-x86_64.so
           asset_content_type: application/x-sharedlib
->>>>>>> fb808c12
   pjrt-plugin-xla-cpu-darwin-aarch64:
     needs: create-release
     runs-on: macos-14
@@ -126,35 +88,16 @@
       - build-bazel-ubuntu2404-docker
     runs-on: ubuntu-24.04
     steps:
-<<<<<<< HEAD
-    - uses: actions/checkout@v4
-    - name: Download bazel Docker image
-      uses: actions/download-artifact@v4
-      with:
-        name: bazel-ubuntu2404
-        path: /tmp
-    - name: Build XLA CUDA plugin for Linux x86_64
-      run: |
-        docker build -t bazel-ubuntu2404 -f bazel-ubuntu2404.Dockerfile .
-        docker run -v $(pwd):/spidr -w /spidr bazel-ubuntu2404 sh -c "./pjrt-plugins/xla-cuda/build.sh"
-    - name: Publish XLA CUDA plugin
-      uses: actions/upload-release-asset@v1
-      env:
-        GITHUB_TOKEN: ${{ secrets.GITHUB_TOKEN }}
-      with:
-        upload_url: ${{ needs.create-release.outputs.upload_url }}
-        asset_path: pjrt_plugin_xla_cuda-linux-x86_64.so
-        asset_name: pjrt_plugin_xla_cuda-linux-x86_64.so
-        asset_content_type: application/x-sharedlib
-=======
       - uses: actions/checkout@v4
+      - name: Download bazel Docker image
+        uses: actions/download-artifact@v4
+        with:
+          name: bazel-ubuntu2404
+          path: /tmp
       - name: Build XLA CUDA plugin for Linux x86_64
         run: |
-          rm -rf /opt/hostedtoolcache
-          docker run \
-            -v $(pwd):/spidr -w /spidr \
-            tensorflow/build:latest-python3.9 \
-            sh -c "pjrt-plugins/xla-cuda/build.sh"
+          docker build -t bazel-ubuntu2404 -f bazel-ubuntu2404.Dockerfile .
+          docker run -v $(pwd):/spidr -w /spidr bazel-ubuntu2404 sh -c "./pjrt-plugins/xla-cuda/build.sh"
       - name: Publish XLA CUDA plugin
         uses: actions/upload-release-asset@v1
         env:
@@ -163,5 +106,4 @@
           upload_url: ${{ needs.create-release.outputs.upload_url }}
           asset_path: pjrt_plugin_xla_cuda-linux-x86_64.so
           asset_name: pjrt_plugin_xla_cuda-linux-x86_64.so
-          asset_content_type: application/x-sharedlib
->>>>>>> fb808c12
+          asset_content_type: application/x-sharedlib