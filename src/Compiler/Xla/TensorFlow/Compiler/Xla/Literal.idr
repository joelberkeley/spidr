{--
Copyright 2022 Joel Berkeley

Licensed under the Apache License, Version 2.0 (the "License");
you may not use this file except in compliance with the License.
You may obtain a copy of the License at

    http://www.apache.org/licenses/LICENSE-2.0

Unless required by applicable law or agreed to in writing, software
distributed under the License is distributed on an "AS IS" BASIS,
WITHOUT WARRANTIES OR CONDITIONS OF ANY KIND, either express or implied.
See the License for the specific language governing permissions and
limitations under the License.
--}
module Compiler.Xla.TensorFlow.Compiler.Xla.Literal

import Compiler.Xla.Prim.TensorFlow.Compiler.Xla.Literal
import Compiler.Xla.TensorFlow.Compiler.Xla.Shape
import Compiler.Xla.TensorFlow.Compiler.Xla.ShapeUtil
import Compiler.Xla.TensorFlow.Compiler.Xla.XlaData
import Compiler.Xla.Util
import Types

namespace Xla
  public export
  data Literal : Type where
    MkLiteral : GCAnyPtr -> Literal

export
delete : AnyPtr -> IO ()
delete = primIO . prim__delete

export
allocLiteral : HasIO io => Primitive dtype => Types.Shape -> io Literal
allocLiteral shape = do
  MkShape shapePtr <- mkShape {dtype} shape
  litPtr <- primIO $ prim__allocLiteral shapePtr
  litPtr <- onCollectAny litPtr Literal.delete
  pure (MkLiteral litPtr)

namespace Bool
  export
  set : Literal -> List Nat -> ShapeIndex -> Bool -> IO ()
  set (MkLiteral lit) idxs (MkShapeIndex shapeIndex) value = do
    MkIntArray idxsArrayPtr <- mkIntArray idxs
<<<<<<< HEAD
    primIO $ prim__literalSetBool lit idxsArrayPtr (cast $ length idxs) shapeIndex (if value then 1 else 0)
=======
    primIO $
      prim__literalSetBool lit idxsArrayPtr (cast $ length idxs) shapeIndex (boolToCInt value)
>>>>>>> bded4721

  export
  get : Literal -> List Nat -> ShapeIndex -> Bool
  get (MkLiteral lit) idxs (MkShapeIndex shapeIndex) = unsafePerformIO $ do
    MkIntArray idxsArrayPtr <- mkIntArray idxs
    pure $ cIntToBool $ literalGetBool lit idxsArrayPtr (cast $ length idxs) shapeIndex

namespace Double
  export
  set : Literal -> List Nat -> ShapeIndex -> Double -> IO ()
  set (MkLiteral lit) idxs (MkShapeIndex shapeIndex) value = do
    MkIntArray idxsArrayPtr <- mkIntArray idxs
    primIO $ prim__literalSetDouble lit idxsArrayPtr (cast $ length idxs) shapeIndex value

  export
  get : Literal -> List Nat -> ShapeIndex -> Double
  get (MkLiteral lit) idxs (MkShapeIndex shapeIndex) = unsafePerformIO $ do
    MkIntArray idxsArrayPtr <- mkIntArray idxs
    pure $ literalGetDouble lit idxsArrayPtr (cast $ length idxs) shapeIndex

namespace Int32t
  export
  set : Literal -> List Nat -> ShapeIndex -> Int32 -> IO ()
  set (MkLiteral lit) idxs (MkShapeIndex shapeIndex) value = do
    MkIntArray idxsArrayPtr <- mkIntArray idxs
    primIO $ prim__literalSetInt32t lit idxsArrayPtr (cast $ length idxs) shapeIndex (cast value)

  export
  get : Literal -> List Nat -> ShapeIndex -> Int32
  get (MkLiteral lit) idxs (MkShapeIndex shapeIndex) = unsafePerformIO $ do
    MkIntArray idxsArrayPtr <- mkIntArray idxs
    pure $ cast $ literalGetInt32t lit idxsArrayPtr (cast $ length idxs) shapeIndex

namespace UInt32t
  export
  set : Literal -> List Nat -> ShapeIndex -> Nat -> IO ()
  set (MkLiteral lit) idxs (MkShapeIndex shapeIndex) value = do
    MkIntArray idxsArrayPtr <- mkIntArray idxs
    primIO $ prim__literalSetUInt32t lit idxsArrayPtr (cast $ length idxs) shapeIndex (cast value)

  export
  get : Literal -> List Nat -> ShapeIndex -> Nat
  get (MkLiteral lit) idxs (MkShapeIndex shapeIndex) = unsafePerformIO $ do
    MkIntArray idxsArrayPtr <- mkIntArray idxs
    pure $ cast $ literalGetUInt32t lit idxsArrayPtr (cast $ length idxs) shapeIndex

namespace UInt64t
  export
  set : Literal -> List Nat -> ShapeIndex -> Nat -> IO ()
  set (MkLiteral lit) idxs (MkShapeIndex shapeIndex) value = do
    MkIntArray idxsArrayPtr <- mkIntArray idxs
    primIO $ prim__literalSetUInt64t lit idxsArrayPtr (cast $ length idxs) shapeIndex (cast value)

  export
  get : Literal -> List Nat -> ShapeIndex -> Nat
  get (MkLiteral lit) idxs (MkShapeIndex shapeIndex) = unsafePerformIO $ do
    MkIntArray idxsArrayPtr <- mkIntArray idxs
    pure $ cast $ literalGetUInt64t lit idxsArrayPtr (cast $ length idxs) shapeIndex<|MERGE_RESOLUTION|>--- conflicted
+++ resolved
@@ -44,12 +44,8 @@
   set : Literal -> List Nat -> ShapeIndex -> Bool -> IO ()
   set (MkLiteral lit) idxs (MkShapeIndex shapeIndex) value = do
     MkIntArray idxsArrayPtr <- mkIntArray idxs
-<<<<<<< HEAD
-    primIO $ prim__literalSetBool lit idxsArrayPtr (cast $ length idxs) shapeIndex (if value then 1 else 0)
-=======
     primIO $
       prim__literalSetBool lit idxsArrayPtr (cast $ length idxs) shapeIndex (boolToCInt value)
->>>>>>> bded4721
 
   export
   get : Literal -> List Nat -> ShapeIndex -> Bool
