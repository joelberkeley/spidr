{--
Copyright 2021 Joel Berkeley

Licensed under the Apache License, Version 2.0 (the "License");
you may not use this file except in compliance with the License.
You may obtain a copy of the License at

    http://www.apache.org/licenses/LICENSE-2.0

Unless required by applicable law or agreed to in writing, software
distributed under the License is distributed on an "AS IS" BASIS,
WITHOUT WARRANTIES OR CONDITIONS OF ANY KIND, either express or implied.
See the License for the specific language governing permissions and
limitations under the License.
--}
||| This module contains the `Tensor`, an array of numbers or booleans, along with a
||| number of functions operating on `Tensor`s. spidr tracks tensor shape and data type in the
||| types, so you can be sure that if your tensor code compiles, the shapes and types are
||| consistent.
|||
||| spidr achieves efficient reuse of tensor computations with `Graph`. See the tutorial
||| _The Graph Compiler_ for a discussion of pitfalls to avoid when using `Graph`.
module Tensor

import Control.Monad.Error.Either
import public Control.Monad.State
import public Data.List
import public Data.List.Elem
import Data.List.Quantifiers
import Decidable.Equality

import Compiler.Eval
import Compiler.Expr
import Compiler.LiteralRW
import Literal
import public Primitive
import public Types
import public Util

----------------------------- core definitions ----------------------------

||| A symbolic scalar or array. Construct a `Tensor` with the function `tensor`.
|||
||| This is a node in the computational graph.
|||
||| @shape The `Tensor` shape.
||| @dtype The element type.
export
data Tensor : (shape : Shape) -> (dtype : Type) -> Type where
  MkTensor : Nat -> {shape : _} -> Tensor shape dtype

||| The effect of building a computational graph, typically by adding nodes.
export
data Graph a = MkGraph (State Env a)

export
Functor Graph where
  map f (MkGraph x) = MkGraph (map f x)

export
Applicative Graph where
  pure x = MkGraph (pure x)
  (MkGraph f) <*> (MkGraph x) = MkGraph (f <*> x)

export
Monad Graph where
  (MkGraph x) >>= f = MkGraph $ x >>= (\a => let MkGraph b = f a in b)

unwrap : Graph (Tensor s a) -> State Env Nat
unwrap (MkGraph s) = do
  MkTensor x <- s
  pure x

addTensor : Expr -> {shape : _} -> Graph $ Tensor shape dtype
addTensor expr = do
  x <- MkGraph (addNode expr)
  pure (MkTensor x)

||| Construct a `Tensor` from `Literal` data. For example
||| ```
||| x : Graph $ Tensor [2, 3] S32
||| x = tensor [[1, 2, 3],
|||             [4, 5, 6]]
||| ```
export
tensor : PrimitiveRW dtype a => {shape : _} -> Literal shape a -> Graph $ Tensor shape dtype
tensor lit = addTensor $ FromLiteral {dtype} {shape} lit

namespace F64
  export
  fromDouble : Double -> Graph $ Tensor [] F64
  fromDouble = tensor . Scalar

namespace S32
  export
  fromInteger : Integer -> Graph $ Tensor [] S32
  fromInteger = tensor . Scalar . fromInteger

partial
<<<<<<< HEAD
panicIO : ErrIO a -> IO a
panicIO x = runEitherT x <&> \case
=======
try : Show e => Monad m => EitherT e m a -> m a
try x = runEitherT x <&> \case
>>>>>>> bded4721
  Right x => x
  Left err => idris_crash (show err)

||| Evaluate a `Tensor`, returning its value as a `Literal`. This function builds and executes the
||| computational graph.
|||
||| `eval` will execute the graph on GPU if one is found, else it will use the host CPU.
|||
||| **Note:**
||| * Each call to `eval` will rebuild and execute the graph; multiple calls to `eval` on different
|||   tensors, even if they are in the same computation, will be treated entirely independently.
<<<<<<< HEAD
|||   To efficiently evaluate multiple tensors at once, use `All2.eval`.
||| * `eval` performs logging. You can disable this by adjusting the logging level
|||   with e.g. `export TF_CPP_MIN_LOG_LEVEL=3`.
=======
|||   To efficiently evaluate multiple tensors at once, use `TensorList.eval`.
||| * `eval` performs logging. You can disable this by adjusting the TensorFlow logging level
|||    with e.g. `export TF_CPP_MIN_LOG_LEVEL=3`.
>>>>>>> bded4721
export partial
eval : PrimitiveRW dtype ty => Graph (Tensor shape dtype) -> IO (Literal shape ty)
eval $ MkGraph x =
  let (env, MkTensor root) = runState empty x
<<<<<<< HEAD
   in panicIO $ execute (MkFn [] root env) >>= read {dtype} []

namespace All2
  ||| Evaluate a list of `Tensor`s as a list of `Literal`s. This function constructs and compiles
  ||| the graph just once.
=======
   in try $ execute (MkFn [] root env) >>= read {dtype} []

namespace TensorList
  ||| A list of `Tensor`s, along with the conversions needed to evaluate them to `Literal`s.
  ||| The list is parametrized by the shapes and types of the resulting `Literal`s.
  public export
  data TensorList : List Shape -> List Type -> Type where
    Nil : TensorList [] []
    (::) : PrimitiveRW dtype ty =>
           Tensor shape dtype ->
           TensorList shapes tys ->
           TensorList (shape :: shapes) (ty :: tys)

  ||| Evaluate a list of `Tensor`s as a list of `Literal`s. Tensors in the list can have different
  ||| shapes and element types. For example,
  ||| ```
  ||| main : IO ()
  ||| main = do [x, y] <- eval $ do x <- tensor {dtype = F64} [1.2, 3.4]
  |||                               y <- reduce @{Sum} [0] x
  |||                               pure [x, y]
  |||           printLn x
  |||           printLn y
  ||| ```
  ||| In contrast to `Tensor.eval` when called on multiple tensors, this function constructs and
  ||| compiles the graph just once.
>>>>>>> bded4721
  |||
  ||| `eval` will execute the graph on GPU if one is found, else it will use the host CPU.
  |||
  ||| **Note:**
  ||| * `eval` performs logging. You can disable this by adjusting the TensorFlow logging level
  |||    with e.g. `export TF_CPP_MIN_LOG_LEVEL=3`.
  export partial
<<<<<<< HEAD
  eval : Graph (All2 Tensor shapes dtypes) ->
         All2 PrimitiveRW dtypes tys =>
         IO $ All2 Literal shapes tys
  eval @{prims} $ MkGraph tensors = do
      let graph = do ts <- tensors
                     x <- addNode (Tuple $ nodes ts)
                     pure (x, ts)
          (env, root, tensors) = runState empty graph
      panicIO $ execute (MkFn [] root env) >>= readAll tensors prims 0

    where

    nodes : All2 Tensor ss ds -> List Nat
    nodes [] = []
    nodes (MkTensor x :: xs) = x :: nodes xs

    readAll : HasIO io =>
              All2 Tensor ss ds ->
              All2 PrimitiveRW ds ts ->
              Nat ->
              Literal ->
              io $ All2 Literal ss ts
    readAll [] [] _ _ = pure []
    readAll (MkTensor {dtype} _ :: ts) (prim :: prims) n lit =
      [| read {dtype} [n] lit :: readAll ts prims (S n) lit |]

{-
partial
foo : IO Bool
foo = do
  let x0 : Literal [] Double
      y0 := tensor {dtype = F64} x0
  [x0'] <- eval {tys = %search} (do pure [!y0])
  pure (x0 == x0')

namespace Example
  interface RW (a : Type) (b : Type) | a where

  RW Nat Int32 where
  RW Bool Double where

  eval : All2 Literal shape as -> All2 RW as bs => All2 Literal shape bs

  eq : Bool
  eq = let xs : Literal [2] Int32
           xs' : Literal [2] Nat

           [xs''] := eval [xs']
        in xs == xs''
-}
=======
  eval : Graph (TensorList shapes tys) -> IO (All2 Literal shapes tys)
  eval $ MkGraph xs =
    let (env, xs) = runState empty xs
        (env, root) = runState env (addNode $ Tuple $ nodes xs)
     in try $ execute (MkFn [] root env) >>= readAll xs 0

    where

    nodes : TensorList s t -> List Nat
    nodes [] = []
    nodes (MkTensor x :: xs) = x :: nodes xs

    readAll : HasIO io => TensorList s t -> Nat -> Literal -> io $ All2 Literal s t
    readAll [] _ _ = pure []
    readAll (MkTensor {dtype} _ :: ts) n lit = [| read {dtype} [n] lit :: readAll ts (S n) lit |]
>>>>>>> bded4721

||| A string representation of the graph used to define a `Tensor`, detailing all enqueued XLA
||| operations.
|||
||| Useful for debugging.
export partial
Show (Graph $ Tensor shape dtype) where
  show $ MkGraph x = let (env, MkTensor root) = runState empty x
                      in unsafePerformIO $ try $ toString (MkFn [] root env)

||| Bounds for numeric tensors. Will be infinite for floating point types.
export
[NonFinite] Primitive.Ord dtype => Bounded (Graph $ Tensor [] dtype) where
  min = addTensor $ MinValue {dtype}
  max = addTensor $ MaxValue {dtype}

||| Finite bounds for numeric tensors.
export
[Finite] Primitive.Ord dtype => Bounded (Graph $ Tensor [] dtype) where
  min = addTensor $ MinFiniteValue {dtype}
  max = addTensor $ MaxFiniteValue {dtype}

||| Cast the element type. For example, `castDtype (tensor {dtype=S32} [1, -2])` is
||| `tensor {dtype=F64} [1.0, -2.0]`.
export
castDtype : Primitive.Integral a => Tensor shape a -> Graph $ Tensor shape F64
castDtype $ MkTensor x = addTensor $ ConvertElementType {dtype = F64} x

----------------------------- structural operations ----------------------------

||| Reshape a `Tensor`. For example, `reshape {to=[2, 1]} (tensor [3, 4])` is
||| `tensor [[3], [4]]`. The output can have a different rank to the input.
export
reshape :
  Primitive dtype =>
  {to : _} ->
  {auto 0 sizesEqual : product from = product to} ->
  Tensor from dtype ->
  Graph $ Tensor to dtype
reshape $ MkTensor {shape} x = addTensor $ Reshape shape to x

||| Add a dimension of length one at the specified `axis`. The new dimension will be at the
||| specified `axis` in the new `Tensor` (as opposed to the original `Tensor`). For example,
||| `expand 1 $ tensor [[1, 2], [3, 4], [5, 6]]` is `tensor [[[1, 2]], [[3, 4]], [[5, 6]]]`.
export
expand :
  Primitive dtype =>
  (axis : Nat) ->
  {auto 0 inBounds : axis `LTE` length shape} ->
  Tensor shape dtype ->
  Graph $ Tensor (insertAt axis 1 shape) dtype
expand axis $ MkTensor {shape = _} x = addTensor $ Reshape shape (insertAt axis 1 shape) x

namespace Squeezable
  ||| A `Squeezable from to` constitutes proof that the shape `from` can be squeezed to the
  ||| shape `to`. Squeezing is the process of removing any number of dimensions of length one.
  public export
  data Squeezable : (0 from : Shape) -> (0 to : Shape) -> Type where
    ||| Proof that a shape can be squeezed to itself. For example:
    |||
    ||| [] to []
    ||| [3, 4] to [3, 4]
    Same : Squeezable x x

    ||| Proof that any dimensions (including those of length 1) can be preserved in the process of
    ||| squeezing. For example:
    |||
    ||| ...
    Match : Squeezable from to -> Squeezable (x :: from) (x :: to)

    ||| Proof that any dimensions of length one can be squeezed out. For example:
    |||
    ||| [1, 3, 1, 1, 4] to [3, 4]
    Nest : Squeezable from to -> Squeezable (1 :: from) to

||| Remove dimensions of length one from a `Tensor` such that it has the desired shape. For example:
|||
||| ```
||| x : Graph $ Tensor [2, 1, 3, 1] S32
||| x = tensor [[[[4], [5], [6]]],
|||             [[[7], [8], [9]]]]
|||
||| y : Graph $ Tensor [2, 1, 3] S32
||| y = squeeze !x
||| ```
||| is
||| ```
||| y : Graph $ Tensor [2, 1, 3] S32
||| y = tensor [[[4, 5, 6]],
|||             [[7, 8, 9]]]
||| ```
export
squeeze :
  Primitive dtype =>
  {to : _} ->
  {auto 0 shapesSqueezable : Squeezable from to} ->
  Tensor from dtype ->
  Graph $ Tensor to dtype
squeeze $ MkTensor {shape} x = addTensor $ Reshape shape to x

||| A `SliceOrIndex d` is a valid slice or index into a dimension of size `d`. See `slice` for
||| details.
export
data SliceOrIndex : Nat -> Type where
  Slice :
    (from, to : Nat) ->
    {size : _} ->
    {auto 0 fromTo : from + size = to} ->
    {auto 0 inDim : LTE to d} ->
    SliceOrIndex d
  Index : (idx : Nat) -> {auto 0 inDim : LT idx d} -> SliceOrIndex d
  DynamicSlice : Tensor [] U64 -> (size : Nat) -> {auto 0 inDim : LTE size d} -> SliceOrIndex d
  DynamicIndex : Tensor [] U64 -> SliceOrIndex d

||| Index at `idx`. See `slice` for details.
public export
at : (idx : Nat) -> {auto 0 inDim : LT idx d} -> SliceOrIndex d
at = Index

namespace Dynamic
  ||| Index at the specified index. See `slice` for details.
  public export
  at : Tensor [] U64 -> SliceOrIndex d
  at = DynamicIndex

||| Slice from `from` (inclusive) to `to` (exclusive). See `slice` for details.
public export
(.to) :
  (from, to : Nat) ->
  {size : _} ->
  {auto 0 fromTo : from + size = to} ->
  {auto 0 inDim : LTE to d} ->
  SliceOrIndex d
(.to) = Slice

||| Slice `size` elements starting at the specified scalar `U64` index. See `slice` for details.
public export
(.size) : Tensor [] U64 -> (size : Nat) -> {auto 0 inDim : LTE size d} -> SliceOrIndex d
(.size) = DynamicSlice

||| Slice across all indices along an axis. See `slice` for details.
public export
all : {d : _} -> SliceOrIndex d
all = Slice 0 @{%search} @{reflexive {ty=Nat}} d

||| A `MultiSlice shape` is a valid multi-dimensionsal slice into a tensor with shape `shape`.
||| See `slice` for details.
public export
data MultiSlice : Shape -> Type where
  Nil : MultiSlice ds
  (::) : SliceOrIndex d -> MultiSlice ds -> MultiSlice (d :: ds)

namespace MultiSlice
  ||| The shape of a tensor produced by slicing with the specified multi-dimensional slice. See
  ||| `Tensor.slice` for details.
  public export
  slice : {shape : _} -> MultiSlice shape -> Shape
  slice {shape} [] = shape
  slice {shape=(_ :: _)} (Slice {size} _ _ :: xs) = size :: slice xs
  slice {shape=(_ :: _)} (Index _ :: xs) = slice xs
  slice {shape=(_ :: _)} (DynamicSlice _ size :: xs) = size :: slice xs
  slice {shape=(_ :: _)} (DynamicIndex _ :: xs) = slice xs

||| Slice or index `Tensor` axes. Each axis can be sliced or indexed, and this can be done with
||| either static (`Nat`) or dynamic (scalar `U64`) indices.
|||
||| **Static indices**
|||
||| Static indices are `Nat`s. For example, for
||| ```
||| x : Graph $ Tensor [5, 6] S32
||| x = tensor [[ 0,  1,  2,  3,  4,  5],
|||             [ 6,  7,  8,  9, 10, 11],
|||             [12, 13, 14, 15, 16, 17],
|||             [18, 19, 20, 21, 22, 23],
|||             [24, 25, 26, 27, 28, 29]]
||| ```
||| we can index as `slice [at 1] !x` to get
||| ```
||| x : Graph $ Tensor [6] S32
||| x = tensor [6, 7, 8, 9, 10, 11]
||| ```
||| or we can slice as `slice [2.to 4] !x` to get
||| ```
||| x : Graph $ Tensor [2, 6] S32
||| x = tensor [[12, 13, 14, 15, 16, 17],
|||             [18, 19, 20, 21, 22, 23]]
||| ```
||| Note that in `2.to 4`, the 2 is inclusive, and the 4 exclusive, so we return indices 2 and 3.
|||
||| **Dynamic indices**
|||
||| Dynamic indices are scalar `U64` values, and the API works slightly differently because we
||| can't know the value of dynamic indices until the graph is executed. For indexing, with scalar
||| `U64` index `i` in `slice [at i] !x`, `i` is clamped to be a valid index into that dimension.
||| For example, for `i = tensor 1`, `slice [at i] !x` is
||| ```
||| x : Graph $ Tensor [6] S32
||| x = tensor [6, 7, 8, 9, 10, 11]
||| ```
||| as in the static case. However, for `i = tensor 10`, `slice [at i] x` returns the last row
||| ```
||| x : Graph $ Tensor [6] S32
||| x = tensor [24, 25, 26, 27, 28, 29]
||| ```
||| We can also slice by specifying a scalar `U64` start index, and a static size, as
||| `slice [i.size 2] !x` with `i = tensor 2` to get
||| ```
||| x : Graph $ Tensor [2, 6] S32
||| x = tensor [[12, 13, 14, 15, 16, 17],
|||             [18, 19, 20, 21, 22, 23]]
||| ```
||| For a given slice `size`, the dynamic start index is clamped such that we always get `size`
||| elements along that axis. For example, `slice [i.size 2] !x` with `i = tensor 4` is
||| ```
||| x : Graph $ Tensor [2, 6] S32
||| x = tensor [[18, 19, 20, 21, 22, 23],
|||             [24, 25, 26, 27, 28, 29]]
||| ```
||| which starts at index 3 rather than index 4.
|||
||| **Mixed static, dynamic, slicing and indexing**
|||
||| Each axis can only be sliced or indexed, and must use only static or dynamic indices. However,
||| across axes, we can mix these four arbitrarily. For example, with `slice [2.to 4, at 1] !x` to
||| get
||| ```
||| x : Graph $ Tensor [2] S32
||| x = tensor [13, 19]
||| ```
||| or with `i = tensor 2` in `slice [at 1, i.size 2] !x` to get
||| ```
||| x : Graph $ Tensor [2] S32
||| x = tensor [7, 8]
||| ```
|||
||| Slices and indices apply to the leading axes of the tensor. For trailing axes omitted from the
||| multi-dimensional slice, the whole of the axis is returned. If we want to slice or index over
||| later axes and retain all indices in a leading axis, we can use the convenience function `all`,
||| as `slice [all, at 3] x` to get
||| ```
||| x : Graph $ Tensor [5] S32
||| x = tensor [[3], [9], [15], [21], [27]]
||| ```
||| This is exactly the same as the more manual `slice [0.to 5, at 3] !x` and
||| `slice [(tensor 0).size 5, at 3] !x`.
|||
||| @at The multi-dimensional slices and indices at which to slice the tensor.
export
slice :
  Primitive dtype =>
  (at : MultiSlice shape) ->
  Tensor shape dtype ->
  Graph $ Tensor (slice at) dtype
slice at $ MkTensor x = do
  x <- MkGraph $ addNode $ Slice (mapd start (const 0) at) (mapd stop id at) (replicate (length shape) 1) x
  x <- MkGraph $ addNode $ DynamicSlice !(MkGraph $ dynStarts [] at) (mapd size id at) x
  addTensor $ Reshape (mapd size id at) (MultiSlice.slice at) x

      where
      mapd : ((Nat -> a) -> {d : Nat} -> SliceOrIndex d -> a) ->
             (Nat -> a) ->
             {shape : Shape} ->
             MultiSlice shape ->
             List a
      mapd _ dflt {shape} [] = Prelude.map dflt shape
      mapd f dflt (x :: xs) = f dflt x :: mapd f dflt xs

      start : (Nat -> Nat) -> {d : Nat} -> SliceOrIndex d -> Nat
      start _ (Slice from _) = from
      start _ (Index idx) = idx
      start f {d} _ = f d

      stop : (Nat -> Nat) -> {d : Nat} -> SliceOrIndex d -> Nat
      stop _ (Slice _ to) = to
      stop _ (Index idx) = S idx
      stop f {d} _ = f d

      size : (Nat -> Nat) -> {d : Nat} -> SliceOrIndex d -> Nat
      size _ (Slice {size=size'} _ _) = size'
      size _ (Index _) = 1
      size _ (DynamicSlice _ size') = size'
      size _ (DynamicIndex _) = 1

      zero : Expr
      zero = FromLiteral {shape = []} {dtype = U64} 0

      dynStarts : List Nat -> {shape : _} -> MultiSlice shape -> State Env $ List Nat
      dynStarts idxs {shape} [] = f (length shape) idxs
        where
        f : Nat -> List Nat -> State Env $ List Nat
        f 0 idxs = pure idxs
        f (S k) idxs = f k (!(addNode zero) :: idxs)
      dynStarts idxs (DynamicSlice (MkTensor i) _ :: ds) = (i ::) <$> dynStarts idxs ds
      dynStarts idxs (DynamicIndex (MkTensor i) :: ds) = (i ::) <$> dynStarts idxs ds
      dynStarts idxs (_ :: ds) = [| addNode zero :: dynStarts idxs ds |]

||| Concatenate two `Tensor`s along the specfied `axis`. For example,
||| `concat 0 !(tensor [[1, 2], [3, 4]]) !(tensor [[5, 6]])` and
||| `concat 1 !(tensor [[3], [6]]) !(tensor [[4, 5], [7, 8]])` are both
||| `tensor [[1, 2], [3, 4], [5, 6]]`.
export
concat :
  Primitive dtype =>
  (axis : Nat) ->
  Tensor s dtype ->
  Tensor s' dtype ->
  {auto 0 inBounds : (InBounds axis s, InBounds axis s')} ->
  {auto 0 shapesConcatenable : deleteAt axis s = deleteAt axis s'} ->
  Graph $ Tensor (replaceAt axis (index axis s + index axis s') s) dtype
concat axis (MkTensor x) (MkTensor x') = addTensor $ Concat axis x x'

||| The diagonal of a matrix as a vector. For example, for
||| ```
||| x : Graph $ Tensor [3, 3] S32
||| x = tensor [[0, 1, 2],
|||             [3, 4, 5],
|||             [6, 7, 8]]
||| ```
||| `diag !x` is `tensor [0, 4, 8]`.
export
diag : Primitive dtype => Tensor [n, n] dtype -> Graph (Tensor [n] dtype)
diag $ MkTensor x = addTensor $ Diag x

||| Represents the upper- or lower-trinagular component of a matrix.
public export
data Triangle = Upper | Lower

||| Get the upper- or lower-triangular component of a matrix. For example, for
||| ```
||| x : Graph $ Tensor [3, 3] S32
||| x = tensor [[1, 2, 3],
|||             [4, 5, 6],
|||             [7, 8, 9]]
||| ```
||| `triangle Lower !x` is
||| ```
||| x : Graph $ Tensor [3, 3] S32
||| x = tensor [[1, 0, 0],
|||             [4, 5, 0],
|||             [7, 8, 9]]
||| ```
export
triangle : Primitive dtype => Triangle -> Tensor [n, n] dtype -> Graph $ Tensor [n, n] dtype
triangle tri $ MkTensor x = addTensor $ Triangle (case tri of Upper => False; Lower => True) x

||| Tranpose a matrix. For example, `(tensor [[1, 2], [3, 4]]).T` is `tensor [[1, 3], [2, 4]]`.
export
(.T) : Graph (Tensor [m, n] dtype) -> Graph (Tensor [n, m] dtype)
x.T = do
  MkTensor x <- x
  addTensor $ Transpose [1, 0] x

||| Transpose axes of a tensor. This is a more general version of `(.T)`, in which you can
||| transpose any number of axes in a tensor of arbitrary rank. The i'th axis in the resulting
||| tensor corresponds to the `index i ordering`'th axis in the input tensor. For example, for
||| ```
||| x : Graph $ Tensor [2, 3, 4] S32
||| x = tensor [[[ 0,  1,  2,  3],
|||              [ 4,  5,  6,  7],
|||              [ 8,  9, 10, 11]],
|||             [[12, 13, 14, 15],
|||              [16, 17, 18, 19],
|||              [20, 21, 22, 23]]]
||| ```
||| `transpose [0, 2, 1] !x` is
||| ```
||| x : Graph $ Tensor [2, 4, 3] S32
||| x = tensor [[[ 0,  4,  8],
|||              [ 1,  5,  9],
|||              [ 2,  6, 10],
|||              [ 3,  7, 11]],
|||             [[12, 16, 20],
|||              [13, 17, 21],
|||              [14, 18, 22],
|||              [15, 19, 23]]]
||| ```
||| `transpose [2, 0, 1] !x` is
||| ```
||| x : Graph $ Tensor [4, 2, 3] S32
||| x = tensor [[[ 0,  4,  8],
|||              [12, 16, 20]],
|||             [[ 1,  5,  9],
|||              [13, 17, 21]],
|||             [[ 2,  6, 10],
|||              [14, 18, 22]],
|||             [[ 3,  7, 11],
|||              [15, 19, 23]]]
||| ```
|||
||| In order to see what effect transposing a tensor has, it can help to bear in mind the following:
||| * if an element can be found with `slice [at 3, at 4, at 5] !x` in the original tensor,
|||   that same element can instead be found with `slice [at 5, at 3, at 4]` given a
|||   `transpose [2, 0, 1]`. That is, transposing axes re-orders indices when indexing.
||| * with `transpose [2, 0, 1]`, traversing the first axis in the result is equivalent to
|||   traversing the last axis in the input. Similarly, traversing the last axis in the result is
|||   equivalent to traversing the second axis in the input.
export
transpose :
  (ordering : List Nat) ->
  Tensor shape dtype ->
  {auto 0 lengths : length ordering = length shape} ->
  {auto 0 axesUnique : unique ordering = True} ->
  {auto 0 inBounds : All (flip InBounds shape) ordering} ->
  Graph $ Tensor (multiIndex ordering shape) dtype
transpose ordering $ MkTensor x = addTensor $ Transpose ordering x

||| The identity tensor, with inferred shape and element type. For example,
||| ```
||| x : Graph $ Tensor [2, 2] S32
||| x = identity
||| ```
||| is
||| ```
||| x : Graph $ Tensor [2, 2] S32
||| x = tensor [[1, 0],
|||             [0, 1]]
||| ```
export
identity : Primitive.Num dtype => {n : _} -> Graph $ Tensor [n, n] dtype
identity = addTensor $ Identity {dtype} n

||| A `DimBroadcastable from to` proves that a dimension of size `from` can be broadcast to a
||| dimension of size `to`.
public export
data DimBroadcastable : (0 from : Nat) -> (0 to : Nat) -> Type where
  ||| Proof that any dimension can be broadcast to itself. For example in shapes `[2, 3]` to
  ||| `[2, 3]`.
  Same : DimBroadcastable x x

  ||| Proof that a dimension of length one can be broadcast to any size. For example in shapes
  ||| `[2, 1]` to `[2, 3]`
  Stack : DimBroadcastable 1 _

  ||| Proof that any dimension can be broadcast to zero. For example in shapes `[2, 3]` to `[2, 0]`.
  Zero : DimBroadcastable _ 0

namespace Broadcastable
  ||| A `Broadcastable from to` constitutes proof that the shape `from` can be broadcast to the
  ||| shape `to`.
  public export
  data Broadcastable : (0 from : Shape) -> (0 to : Shape) -> Type where
    ||| Proof that a shape can be broadcast to itself. For example:
    |||
    ||| [] to []
    ||| [3, 4] to [3, 4]
    |||
    ||| Implementation note: we could have used `Broadcast [] []`, which would have resulted in more
    ||| atomic constructors for `Broadcastable`, but the author guesses that this implementation helps
    ||| the type checker avoid applications of `Match`.
    Same : Broadcastable x x

    ||| Proof that a dimension of size `f` can be broadcast to size `t` if these dimensions
    ||| are `DimBroadcastable f t`. For example:
    |||
    ||| [2, 3] to [2, 3]
    ||| [2, 1] to [2, 3]
    ||| [2, 1] to [2, 0]
    Match : forall from, to .
            {auto 0 ranksEq : length from = length to} ->
            {auto 0 dimBroadcastable : DimBroadcastable f t} ->
            Broadcastable from to ->
            Broadcastable (f :: from) (t :: to)

    ||| Proof that broadcasting can add outer dimensions i.e. nesting. For example:
    |||
    ||| [3] to [1, 3]
    ||| [3] to [5, 3]
    Nest : Broadcastable f t -> Broadcastable f (_ :: t)

||| A shape can be extended with any number of leading dimensions.
|||
||| @leading The leading dimensions.
export
broadcastableByLeading : (leading : List Nat) -> Broadcastable shape (leading ++ shape)
broadcastableByLeading [] = Same
broadcastableByLeading (l :: ls) = Nest (broadcastableByLeading ls)

||| A scalar can be broadcast to any shape.
%hint
export
scalarToAnyOk : (to : Shape) -> Broadcastable [] to
scalarToAnyOk to = rewrite sym $ appendNilRightNeutral to in broadcastableByLeading to

||| Broadcast a `Tensor` to a new compatible shape. For example,
|||
||| ```
||| x : Graph $ Tensor [2, 3] S32
||| x = broadcast !(tensor [4, 5, 6])
||| ```
|||
||| is
|||
||| ```
||| x : Graph $ Tensor [2, 3] S32
||| x = tensor [[4, 5, 6], [4, 5, 6]]
||| ```
export
broadcast :
  Primitive dtype =>
  {to : _} ->
  {auto shapesOK : Broadcastable from to} ->
  Tensor from dtype ->
  Graph $ Tensor to dtype
broadcast $ MkTensor {shape = _} x = addTensor $ Broadcast {dtype} from to x

||| A `Tensor` where every element has the specified value. For example,
|||
||| ```
||| fives : Graph $ Tensor [2, 3] S32
||| fives = fill 5
||| ```
||| is
||| ```
||| fives : Graph $ Tensor [2, 3] S32
||| fives = tensor [[5, 5, 5],
|||                 [5, 5, 5]]
||| ```
export
fill : PrimitiveRW dtype ty => {shape : _} -> ty -> Graph $ Tensor shape dtype
fill x = broadcast {shapesOK=scalarToAnyOk shape} !(tensor (Scalar x))

||| A constant where values increment from zero along the specified `axis`. For example,
||| ```
||| x : Graph $ Tensor [3, 5] S32
||| x = iota 1
||| ```
||| is the same as
||| ```
||| x : Graph $ Tensor [3, 5] S32
||| x = tensor [[0, 1, 2, 3, 4],
|||             [0, 1, 2, 3, 4],
|||             [0, 1, 2, 3, 4]]
||| ```
||| and
||| ```
||| x : Graph $ Tensor [3, 5] S32
||| x = iota 0
||| ```
||| is the same as
||| ```
||| x : Graph $ Tensor [3, 5] S32
||| x = tensor [[0, 0, 0, 0, 0],
|||             [1, 1, 1, 1, 1],
|||             [2, 2, 2, 2, 2]]
||| ```
export
iota : Primitive.Num dtype =>
       {shape : _} ->
       (axis : Nat) ->
       {auto 0 inBounds : InBounds axis shape} ->
       Graph $ Tensor shape dtype
iota dimension = addTensor $ Iota shape {dtype} dimension

----------------------------- generic operations ----------------------------

||| Lift a unary function on scalars to an element-wise function on `Tensor`s of arbitrary shape.
||| For example,
||| ```
||| recip : Tensor [] F64 -> Graph $ Tensor [] F64
||| recip x = 1.0 / pure x
||| ```
||| can be lifted to an element-wise reciprocal function as `map recip !(tensor [-2, 0.4])`,
||| which is `tensor [-0.5, 2.5]`.
export
map :
  (Primitive a, Primitive b) =>
  (Tensor [] a -> Graph $ Tensor [] b) ->
  Tensor shape a ->
  Graph $ Tensor shape b
map f $ MkTensor {shape = _} x = do
  g <- MkGraph $ addFn [MkShapeAndType [] a] (\x => unwrap $ f (MkTensor x))
  addTensor $ Map g [x] (range $ length shape)

||| Lift a binary function on scalars to an element-wise function on `Tensor`s of arbitrary shape.
||| For example,
||| ```
||| addRecip : Tensor [] F64 -> Tensor [] F64 -> Graph $ Tensor [] F64
||| addRecip x y = pure x + 1.0 / pure y
||| ```
||| can be lifted to an element-wise function as
||| `map2 addRecip !(tensor [3.0, -3.0]) !(tensor [-2.0, 0.4])`, which is
||| `tensor [2.5, -0.5]`.
export
map2 :
  (Primitive a, Primitive b, Primitive c) =>
  (Tensor [] a -> Tensor [] b -> Graph $ Tensor [] c) ->
  Tensor shape a ->
  Tensor shape b ->
  Graph $ Tensor shape c
map2 f (MkTensor {shape = _} x) (MkTensor x') = do
  g <- MkGraph $ addFn [MkShapeAndType [] a, MkShapeAndType [] b]
                       (\x, x' => unwrap $ f (MkTensor x) (MkTensor x'))
  addTensor $ Map g [x, x'] (range $ length shape)

||| Reduce elements along one `axis` of a `Tensor` according to a specified `reducer` `Monoid`.
||| For example, if `x = tensor [[0, 1, 2], [3, 4, 5]]`, then reduce @{Sum} 0 !x` is
||| `tensor [3, 5, 7]` and `reduce @{Sum} 1 !x` to `tensor [3, 12]`.
|||
||| @reducer How to reduce elements along the given `axis`.
||| @axis The axis along which to reduce elements.
export
reduce :
  (reducer : Monoid (Graph $ Tensor [] dtype)) =>
  Primitive dtype =>
  (axes : List Nat) ->
  {auto 0 axesUnique : Sorted LT axes} ->
  {auto 0 axesInBounds : All (flip InBounds shape) axes} ->
  Tensor shape dtype ->
  Graph $ Tensor (deleteAt axes shape) dtype
reduce axes $ MkTensor x = do
  let semigroupT : Monoid a -> Semigroup a
      semigroupT _ = %search

      g : Nat -> Nat -> State Env Nat
      g x x' = unwrap $ (<+>) @{semigroupT reducer} (pure $ MkTensor x) (pure $ MkTensor x')

  g <- MkGraph $ addFn [MkShapeAndType [] dtype, MkShapeAndType [] dtype] g

  MkTensor neutral' <- neutral @{reducer}
  addTensor $ Reduce g neutral' axes x

||| Sort the elements of a `Tensor` along a specified `dimension` according to a scalar-wise
||| ordering. For sorting function `f`, elements are sorted such that for consecutive sorted
||| elements `a` and `b`, either `f a b` is true, or `f a b` *and* `f b a` are false.
|||
||| **Note:** Sorting is not stable, meaning elements that compare equal according the ordering may
||| be sorted in a different order to the order they appear in the input.
|||
||| For example, for `x = tensor [[1, 6, 4], [3, 2, 5]]`, `sort (<) 0 !x` is
||| `tensor [[1, 2, 4], [3, 6, 5]]` and `sort (<) 1 !x` is
||| `tensor [[1, 4, 6], [2, 3, 5]]`.
export
sort :
  Primitive dtype =>
  (Graph (Tensor [] dtype) -> Graph (Tensor [] dtype) -> Graph (Tensor [] PRED)) ->
  (dimension : Nat) ->
  Tensor shape dtype ->
  {auto 0 dimInBounds : InBounds dimension shape} ->
  Graph $ Tensor shape dtype
sort comp dimension $ MkTensor x = do
  let f : Nat -> Nat -> State Env Nat
      f x x' = unwrap $ comp (pure $ MkTensor x) (pure $ MkTensor x')

  comparator <- MkGraph $ addFn [MkShapeAndType [] dtype, MkShapeAndType [] dtype] f
  addTensor $ Sort comparator dimension False [x]

||| Reverse elements along the specified axes. For example, for
||| ```
||| x : Graph $ Tensor [2, 3] S32
||| x = tensor [[-2, -1,  0],
|||             [ 1,  2,  3]]
||| ```
||| `reverse [0] !x` is
||| ```
||| x : Graph $ Tensor [2, 3] S32
||| x = tensor [[ 1,  2,  3],
|||             [-2, -1,  0]]
||| ```
||| `reverse [1] !x` is
||| ```
||| x : Graph $ Tensor [2, 3] S32
||| x = tensor [[ 0, -1, -2],
|||             [ 3,  2,  1]]
||| ```
||| and `reverse [0, 1] !x` is
||| ```
||| x : Graph $ Tensor [2, 3] S32
||| x = tensor [[ 3,  2,  1],
|||             [ 0, -1, -2]]
||| ```
|||
||| **Note:** This function requires `axes` is ordered simply so that elements are unique.
||| The ordering itself is irrelevant to the implementation, but ensures uniqueness without using
||| proofs of contradiction that can be difficult for Idris to construct.
export
reverse :
  (axes : List Nat) ->
  {auto 0 axesUnique : Sorted LT axes} ->
  {auto 0 axesInBounds : All (flip InBounds shape) axes} ->
  Tensor shape dtype ->
  Graph $ Tensor shape dtype
reverse axes $ MkTensor x = addTensor $ Reverse axes x

----------------------------- numeric operations ----------------------------

binaryRef : BinaryOp -> Graph (Tensor s a) -> Graph (Tensor s a') -> Graph (Tensor s a'')
binaryRef op x x' = do
  MkTensor x <- x
  MkTensor x' <- x'
  addTensor $ BinaryElementwise op x x'

||| Element-wise equality. For example, `tensor [1, 2] /= tensor [1, 3]` is
||| `tensor [True, False]`.
export
(==) : Primitive.Eq dtype =>
       Graph (Tensor shape dtype) ->
       Graph (Tensor shape dtype) ->
       Graph (Tensor shape PRED)
(==) = binaryRef Eq

||| Element-wise inequality. For example, `tensor [1, 2] /= tensor [1, 3]` is
||| `tensor [False, True]`.
export
(/=) : Primitive.Eq dtype =>
       Graph (Tensor shape dtype) ->
       Graph (Tensor shape dtype) ->
       Graph (Tensor shape PRED)
(/=) = binaryRef Ne

||| Element-wise less than. For example, `tensor [1, 2, 3] < tensor [2, 2, 2]` is
||| `tensor [True, False, False]`.
export
(<) : Primitive.Ord dtype =>
      Graph (Tensor shape dtype) ->
      Graph (Tensor shape dtype) ->
      Graph (Tensor shape PRED)
(<) = binaryRef Lt

||| Element-wise greater than. For example, `tensor [1, 2, 3] > tensor [2, 2, 2]` is
||| `tensor [False, False, True]`.
export
(>) : Primitive.Ord dtype =>
      Graph (Tensor shape dtype) ->
      Graph (Tensor shape dtype) ->
      Graph (Tensor shape PRED)
(>) = binaryRef Gt

||| Element-wise less than or equal. For example, `tensor [1, 2, 3] <= tensor [2, 2, 2]`
||| is `tensor [True, True, False]`.
export
(<=) : Primitive.Ord dtype =>
       Graph (Tensor shape dtype) ->
       Graph (Tensor shape dtype) ->
       Graph (Tensor shape PRED)
(<=) = binaryRef Le

||| Element-wise greater than or equal. For example,
||| `tensor [1, 2, 3] >= tensor [2, 2, 2]` is `tensor [False, True, True]`.
export
(>=) : Primitive.Ord dtype =>
       Graph (Tensor shape dtype) ->
       Graph (Tensor shape dtype) ->
       Graph (Tensor shape PRED)
(>=) = binaryRef Ge

||| Element-wise boolean and. For example,
||| `tensor [True, True, False, False] && tensor [True, False, True, False]` is
||| `tensor [True, False, False, False]`.
export
(&&) : Graph (Tensor shape PRED) -> Graph (Tensor shape PRED) -> Graph (Tensor shape PRED)
(&&) = binaryRef And

namespace Semigroup
  export
  [All] Semigroup (Graph $ Tensor shape PRED) where
    (<+>) = (&&)

namespace Monoid
  export
  [All] {shape : _} -> Monoid (Graph $ Tensor shape PRED) using Tensor.Semigroup.All where
    neutral = fill True

||| Element-wise boolean or. For example,
||| `tensor [True, True, False, False] || tensor [True, False, True, False]` is
||| `tensor [True, True, True, False]`.
export
(||) : Graph (Tensor shape PRED) ->
       Graph (Tensor shape PRED) ->
       Graph (Tensor shape PRED)
(||) = binaryRef Or

namespace Semigroup
  export
  [Any] Semigroup (Graph $ Tensor shape PRED) where
    (<+>) = (||)

namespace Monoid
  export
  [Any] {shape : _} -> Monoid (Graph $ Tensor shape PRED) using Tensor.Semigroup.Any where
    neutral = fill False

unary : UnaryOp -> Tensor s a -> Graph $ Tensor s a'
unary op $ MkTensor x = addTensor $ UnaryElementwise op x

||| Element-wise boolean negation. For example, `not !(tensor [True, False])` is
||| `tensor [False, True]`.
export
not : Tensor shape PRED -> Graph $ Tensor shape PRED
not = unary Not

||| Choose elements from two `Tensor`s based on a `Tensor` of predicates. For each element in the
||| predicates, the output will use the corresponding element from `onTrue` if the element is
||| truthy, else the element from `onFalse`. For example, for
||| ```
||| preds : Graph $ Tensor [3] PRED
||| preds = tensor [False, True, False]
|||
||| onTrue : Graph $ Tensor [3] S32
||| onTrue = tensor [1, 2, 3]
|||
||| onFalse : Graph $ Tensor [3] S32
||| onFalse = tensor [4, 5, 6]
||| ```
||| `select !preds !onTrue !onFalse` is `tensor [4, 2, 6]`.
|||
||| @onTrue The elements to choose where the predicate elements are truthy.
||| @onFalse The elements to choose where the predicate elements are falsy.
export
select :
  Primitive dtype =>
  Tensor shape PRED ->
  (onTrue : Tensor shape dtype) ->
  (onFalse : Tensor shape dtype) ->
  Graph $ Tensor shape dtype
select (MkTensor p) (MkTensor t) (MkTensor f) = addTensor $ Select p t f

||| Use a scalar predicate to choose which of two functions to evaluate. If the predicte is truthy,
||| evaluate `onTrue` on the corresponding specified argument, otherwise evaluate `onFalse` on the
||| corresponding specified argument. The result of the evaluated function is returned. For example,
||| for
||| ```
||| x : Graph $ Tensor [2] S32
||| x = tensor [2, -1]
|||
||| y : Graph $ Tensor [2, 2] S32
||| y = tensor [[5, 6],
|||             [7, 8]]
||| ```
||| `cond !(tensor True) (tensor 2 *) !x diag !y` is `tensor [4, -2]` and
||| `cond !(tensor False) (tensor 2 *) !x diag !y` to `tensor [5, 8]`.
|||
||| While both functions will be called for the purposes of defining the computation, only one will
||| be evaluated with its specified argument. That is, this function short-circuits.
|||
||| @onTrue The function to execute if the predicate is truthy.
||| @onFalse The function to execute if the predicate is falsy.
export
cond :
  (Primitive tt, Primitive ft, Primitive dtype) =>
  {shape, ts, fs : _} ->
  Tensor [] PRED ->
  (onTrue : Tensor ts tt -> Graph $ Tensor shape dtype) -> Tensor ts tt ->
  (onFalse : Tensor fs ft -> Graph $ Tensor shape dtype) -> Tensor fs ft ->
  Graph $ Tensor shape dtype
cond (MkTensor pred) onTrue (MkTensor true) onFalse (MkTensor false) = do
  onTrue <- MkGraph $ addFn [MkShapeAndType ts tt] (\x => unwrap $ onTrue $ MkTensor x)
  onFalse <- MkGraph $ addFn [MkShapeAndType fs ft] (\x => unwrap $ onFalse $ MkTensor x)
  addTensor $ Cond pred onTrue true onFalse false

-- see https://www.python.org/dev/peps/pep-0465/#precedence-and-associativity
infixl 9 @@

namespace Vector
  ||| Vector dot product with a tensor of any rank. The vector dot product is with the first axis of
  ||| the right-hand side tensor. For example `tensor [0, 1, 2] @@ tensor [-1, -3, -1]` is
  ||| `-1`.
  export
  (@@) : Primitive.Num dtype =>
         Graph (Tensor [S m] dtype) ->
         Graph (Tensor [S m] dtype) ->
         Graph (Tensor [] dtype)
  x @@ x' = do
    MkTensor x <- x
    MkTensor x' <- x'
    addTensor $ Dot x x'

namespace Matrix
  ||| Matrix multiplication with a matrix or vector. Contraction is along the last axis of the first
  ||| and the first axis of the last. For example:
  |||
  ||| ```
  ||| x : Graph $ Tensor [2, 3] S32
  ||| x = tensor [[-1, -2, -3],
  |||             [ 0,  1,  2]]
  |||
  ||| y : Graph $ Tensor [3, 1] S32
  ||| y = tensor [[4, 0, 5]]
  |||
  ||| z : Graph $ Tensor [2, 1] S32
  ||| z = x @@ y
  ||| ```
  |||
  ||| is
  |||
  ||| ```
  ||| z : Graph $ Tensor [2, 1] S32
  ||| z = tensor [-19, 10]
  ||| ```
  export
  (@@) : (Primitive dtype, Primitive.Num dtype) =>
         Graph (Tensor [n, S m] dtype) ->
         Graph (Tensor (S m :: tl) dtype) ->
         {auto 0 vectorTail : length tl `LTE` 1} ->
         Graph (Tensor (n :: tl) dtype)
  x @@ x' = do
    MkTensor x <- x
    MkTensor x' <- x'
    addTensor $ Dot x x'

||| The output shape of a `dotGeneral` operation.
public export
contract : (lBatch, rBatch, lContract, rContract : List Nat) ->
           (ls, rs : Shape) ->
           {auto 0 lInBoundsBatch : All (flip InBounds ls) lBatch} ->
           {auto 0 rInBoundsBatch : All (flip InBounds rs) rBatch} ->
           {auto 0 lInBoundsContract : All (flip InBounds ls) lContract} ->
           {auto 0 rInBoundsContract : All (flip InBounds rs) rContract} ->
           Shape
contract lBatch rBatch lContract rContract ls rs =
  let lResultDims = deleteAt {inBounds = lInBoundsBatch ++ lInBoundsContract}
                             (lBatch ++ lContract) ls
      rResultDims = deleteAt {inBounds = rInBoundsBatch ++ rInBoundsContract}
                             (rBatch ++ rContract) rs
   in multiIndex lBatch ls ++ lResultDims ++ rResultDims

||| Matrix multiplication.
|||
||| This is a much more general version of `(@@)`, in which you can specify any number of batch
||| and contracting axes. Matrix multiplication is done over each contracting axis.
||| The operation is vectorized over batch axes. For each contracting axis on the left-hand
||| operand, there is one contracting axis on the right-hand operand. These can be different axes
||| in each operand. The same is true for each batch axis.
|||
||| For example, we can vectorize over a typical rank-two matrix multiplication as follows: given
||| two inputs tensors
||| ```
||| let x : Tensor [3, 4, 5, 6] F64
|||     y : Tensor [3, 4, 6, 7] F64
||| ```
||| we do
||| ```
||| let z : Graph $ Tensor [3, 4, 5, 7] F64 = dotGeneral [0, 1] [0, 1] [3] [2] x y
||| ```
||| Here, we vectorized over the first two axes `[0, 1]`, and do standard matrix multiplication
||| over the remaining axes by specifying the axes 3 and 2 respectively as contracting axes. Notice
||| how the batch axes appear once each at the start of the output shape, and the contracting axis
||| disappears. Remaining axes appear in order from left to right.
|||
||| Note this API is somewhat of a quickfix to bring general matrix multiplication to the tensor
|||   API. It is not thoroughly tested. Expect it to change in the future.
export
dotGeneral : (lBatch, rBatch, lContract, rContract : List Nat) ->
             {auto 0 lUnique : unique (lBatch ++ lContract) = True} ->
             {auto 0 rUnique : unique (rBatch ++ rContract) = True} ->
             {auto 0 lInBoundsBatch : All (flip InBounds ls) lBatch} ->
             {auto 0 rInBoundsBatch : All (flip InBounds rs) rBatch} ->
             {auto 0 lInBoundsContract : All (flip InBounds ls) lContract} ->
             {auto 0 rInBoundsContract : All (flip InBounds rs) rContract} ->
             {auto 0 batchDimsEq : multiIndex lBatch ls = multiIndex rBatch rs} ->
             {auto 0 contractDimsEq : multiIndex lContract ls = multiIndex rContract rs} ->
             Tensor ls dtype ->
             Tensor rs dtype ->
             Graph $ Tensor (contract lBatch rBatch lContract rContract ls rs) dtype
dotGeneral lb rb lc rc (MkTensor x) (MkTensor y) = addTensor $ DotGeneral lb rb lc rc x y

||| Element-wise addition. For example, `tensor [1, 2] + tensor [3, 4]` is
||| `tensor [4, 6]`.
export
(+) : Primitive.Num dtype =>
      Graph (Tensor shape dtype) ->
      Graph (Tensor shape dtype) ->
      Graph (Tensor shape dtype)
(+) = binaryRef Add

namespace Semigroup
  export
  [Sum] Primitive.Num dtype => Semigroup (Graph $ Tensor shape dtype) where
    x <+> x' = x + x'

namespace Monoid
  export
  [Sum] {shape : _} ->
        Prelude.Num a =>
        PrimitiveRW dtype a =>
        Primitive.Num dtype =>
    Monoid (Graph $ Tensor shape dtype) using Semigroup.Sum where
      neutral = fill 0

||| Element-wise negation. For example, `- tensor [1, -2]` is `tensor [-1, 2]`.
export
negate : Primitive.Neg dtype => Graph (Tensor shape dtype) -> Graph (Tensor shape dtype)
negate x = do
  MkTensor i <- x
  addTensor $ UnaryElementwise Neg i

||| Element-wise subtraction. For example, `tensor [3, 4] - tensor [4, 2]` is
||| `tensor [-1, 2]`.
export
(-) : Primitive.Neg dtype =>
      Graph (Tensor shape dtype) ->
      Graph (Tensor shape dtype) ->
      Graph (Tensor shape dtype)
(-) = binaryRef Sub

||| Element-wise multiplication. For example, `tensor [2, 3] * tensor [4, 5]` is
||| `tensor [8, 15]`.
export
(*) : Primitive.Num dtype =>
      Graph (Tensor shape dtype) ->
      Graph (Tensor shape dtype) ->
      Graph (Tensor shape dtype)
(*) = binaryRef Mul

namespace Scalarwise
  ||| Multiplication by a scalar. For example, `tensor 2 * tensor [3, 5]` is
  ||| `tensor [6, 10]`.
  |||
  ||| The RHS is required to be non-scalar simply to avoid ambiguities with element-wise `(*)`.
  export
  (*) : Primitive.Num dtype =>
        Graph (Tensor [] dtype) ->
        Graph (Tensor (d :: ds) dtype) ->
        Graph (Tensor (d :: ds) dtype)
  l * r = do
    MkTensor {shape=_ :: _} _ <- r
    broadcast {shapesOK=scalarToAnyOk (d :: ds)} !l * r

namespace Semigroup
  export
  [Prod] Primitive.Num dtype => Semigroup (Graph $ Tensor shape dtype) where
    (<+>) = (*)

namespace Monoid
  export
  [Prod] {shape : _} ->
         Prelude.Num a =>
         PrimitiveRW dtype a =>
         Primitive.Num dtype =>
    Monoid (Graph $ Tensor shape dtype) using Semigroup.Prod where
      neutral = fill 1

||| Element-wise floating point division. For example, `tensor [2, 3] / tensor [4, 5]` is
||| `tensor [0.5, 0.6]`.
export
(/) : Primitive.Fractional dtype =>
      Graph (Tensor shape dtype) ->
      Graph (Tensor shape dtype) ->
      Graph (Tensor shape dtype)
(/) = binaryRef Div

namespace Scalarwise
  ||| Floating point division by a scalar. For example, `tensor [3.4, -5.6] / tensor 2` is
  ||| `tensor [1.7, -2.8]`.
  |||
  ||| The LHS is required to be non-scalar simply to avoid ambiguities with element-wise `(/)`.
  export
  (/) : Primitive.Fractional dtype =>
        Graph (Tensor (d :: ds) dtype) ->
        Graph (Tensor [] dtype) ->
        Graph (Tensor (d :: ds) dtype)
  l / r = do
    MkTensor {shape = _ :: _} _ <- l
    l / broadcast {shapesOK=scalarToAnyOk (d :: ds)} !r

||| Element-wise division of natural numbers. For example,
||| `div !(tensor [Scalar 13, Scalar 8]) [3, 4]` is `tensor [4, 2]`.
export
div : Tensor shape U64 ->
      (denom : Literal shape Nat) ->
      {auto 0 isSucc : All IsSucc denom} ->
      Graph $ Tensor shape U64
div x y with (x)
  _ | (MkTensor {shape = _} _) = binaryRef Div (pure x) (tensor {dtype = U64} y)

||| Element-wise remainder for natural numbers. For example,
||| `rem !(tensor [Scalar 13, Scalar 8]) [3, 4]` is `tensor [1, 0]`.
export
rem : Tensor shape U64 ->
      (denom : Literal shape Nat) ->
      {auto 0 isSucc : All IsSucc denom} ->
      Graph $ Tensor shape U64
rem x y with (x)
  _ | (MkTensor {shape = _} _) = binaryRef Rem (pure x) (tensor {dtype = U64} y)

||| The element-wise reciprocal. For example, `recip !(tensor [-2, 0, 0.2])`
||| is `tensor [-0.5, nan, 5]`.
export
recip : Tensor shape F64 -> Graph $ Tensor shape F64
recip = unary Reciprocal

infixr 9 ^

||| Each element in `base` raised to the power of the corresponding element in `exponent`.
||| example, `tensor [2, 25, -9] ^ tensor [3, -0.5, 0.5]` is `tensor [8, 0.2, nan]`.
|||
||| Note: The behaviour of this function is not well-defined at negative or positive infinity, or
|||   NaN.
|||
||| Note: The first root is used.
export
(^) : Graph (Tensor shape F64) -> Graph (Tensor shape F64) -> Graph (Tensor shape F64)
(^) = binaryRef Pow

||| Element-wise absolute value. For example, `abs !(tensor [-2, 3])` is
||| `tensor [2, 3]`.
export
abs : Primitive.Abs dtype => Tensor shape dtype -> Graph $ Tensor shape dtype
abs = unary Abs

||| The element-wise natural exponential. For example, `exp !(tensor [-1, 0, 2])` is
||| `tensor [1 / euler, 1, pow euler 2]`.
export
exp : Tensor shape F64 -> Graph $ Tensor shape F64
exp = unary Exp

||| The element-wise floor function. For example,
||| `floor !(tensor [-1.6, -1.5, -1.4, -1.0, 1.0, 1.4, 1.5, 1.6])` is
||| `tensor [-2.0, -2.0, -2.0, -1.0, 1.0, 1.0, 1.0, 1.0]`.
export
floor : Tensor shape F64 -> Graph $ Tensor shape F64
floor = unary Floor

||| The element-wise ceiling function. For example,
||| `ceil !(tensor [-1.6, -1.5, -1.4, -1.0, 1.0, 1.4, 1.5, 1.6])` is
||| `tensor [-1.0, -1.0, -1.0, -1.0, 1.0, 2.0, 2.0, 2.0]`.
export
ceil : Tensor shape F64 -> Graph $ Tensor shape F64
ceil = unary Ceil

||| The element-wise natural logarithm. Negative inputs yield NaN output. For example,
||| `log !(tensor [1 / euler, 1, euler * euler])` is `tensor [-1, 0, 2]`.
export
log : Tensor shape F64 -> Graph $ Tensor shape F64
log = unary Log

||| The element-wise logistic function equivalent to `1 / 1 + exp !(-x)`.
export
logistic : Tensor shape F64 -> Graph $ Tensor shape F64
logistic = unary Logistic

||| The element-wise sine.
export
sin : Tensor shape F64 -> Graph $ Tensor shape F64
sin = unary Sin

||| The element-wise cosine.
export
cos : Tensor shape F64 -> Graph $ Tensor shape F64
cos = unary Cos

||| The element-wise tangent.
export
tan : Tensor shape F64 -> Graph $ Tensor shape F64
tan = unary Tan

||| The element-wise inverse sine.
export
asin : Tensor shape F64 -> Graph $ Tensor shape F64
asin = unary Asin

||| The element-wise inverse cosine.
export
acos : Tensor shape F64 -> Graph $ Tensor shape F64
acos = unary Acos

||| The element-wise inverse tangent.
export
atan : Tensor shape F64 -> Graph $ Tensor shape F64
atan = unary Atan

||| The element-wise hyperbolic sine.
export
sinh : Tensor shape F64 -> Graph $ Tensor shape F64
sinh = unary Sinh

||| The element-wise hyperbolic cosine.
export
cosh : Tensor shape F64 -> Graph $ Tensor shape F64
cosh = unary Cosh

||| The element-wise hyperbolic tangent.
export
tanh : Tensor shape F64 -> Graph $ Tensor shape F64
tanh = unary Tanh

||| The element-wise inverse hyperbolic sine.
export
asinh : Tensor shape F64 -> Graph $ Tensor shape F64
asinh = unary Asinh

||| The element-wise inverse hyperbolic cosine.
export
acosh : Tensor shape F64 -> Graph $ Tensor shape F64
acosh = unary Acosh

||| The element-wise inverse hyperbolic tangent.
export
atanh : Tensor shape F64 -> Graph $ Tensor shape F64
atanh = unary Atanh

||| An approximation to the element-wise error function.
export
erf : Tensor shape F64 -> Graph $ Tensor shape F64
erf = unary Erf

||| The element-wise square. For example, `square !(tensor [-2, 0, 3])`
||| is `tensor [4, 0, 9]`.
export
square : Tensor shape F64 -> Graph $ Tensor shape F64
square = unary Square

||| The element-wise square root. The first root is used. Negative inputs yield NaN output.
||| For example, `sqrt !(tensor [0, 9])` is `tensor [0, 3]`.
export
sqrt : Tensor shape F64 -> Graph $ Tensor shape F64
sqrt = unary Sqrt

||| The element-wise minimum of the first argument compared to the second. For example,
||| `min !(tensor [-3, -1, 3]) !(tensor [-1, 0, 1])` is `tensor [-3, -1, 1]`.
export
min : Primitive.Ord dtype => Tensor shape dtype -> Tensor shape dtype -> Graph $ Tensor shape dtype
min (MkTensor {shape = _} i) x'@(MkTensor i') = do
  let x = MkTensor i
      op = addTensor $ BinaryElementwise Min i i'
  select !(pure x == pure x) !(select !(pure x' == pure x') !op x') x

namespace Semigroup
  export
  [Min] {shape : _} -> Primitive.Ord dtype => Semigroup (Graph $ Tensor shape dtype) where
    x <+> x' = min !x !x'

namespace Monoid
  export
  [Min] {shape : _} ->
        PrimitiveRW dtype Double =>
        Primitive.Fractional dtype =>
        Primitive.Ord dtype => 
    Monoid (Graph $ Tensor shape dtype) using Semigroup.Min where
      neutral = fill (1.0 / 0.0)

||| The element-wise maximum of the first argument compared to the second. For example,
||| `max !(tensor [-3, -1, 3]) !(tensor [-1, 0, 1])` is `tensor [-1, 0, 3]`.
export
max : Primitive.Ord dtype => Tensor shape dtype -> Tensor shape dtype -> Graph $ Tensor shape dtype
max (MkTensor {shape = _} i) x'@(MkTensor i') = do
  let x = MkTensor i
      op = addTensor $ BinaryElementwise Max i i'
  select !(pure x == pure x) !(select !(pure x' == pure x') !op x') x

namespace Semigroup
  export
  [Max] Primitive.Ord dtype => Semigroup (Graph $ Tensor shape dtype) where
    x <+> x' = max !x !x'

namespace Monoid
  export
  [Max] {shape : _} ->
        PrimitiveRW dtype Double =>
        Primitive.Fractional dtype =>
        Primitive.Ord dtype => 
    Monoid (Graph $ Tensor shape dtype) using Semigroup.Max where
      neutral = fill (- 1.0 / 0.0)

highlightNan : Primitive.Ord dtype => Bool -> Tensor [S n] dtype -> Graph $ Tensor [S n] dtype
highlightNan minimize x with (x)
  _ | (MkTensor {shape = _} _) =
    cond !(reduce @{All} [0] !(pure x == pure x)) pure x extremizeNan x

    where

    extremizeNan : {n : _} -> Tensor [S n] dtype -> Graph $ Tensor [S n] dtype
    extremizeNan x = do
      min' <- broadcast !(Types.min @{NonFinite})
      max' <- broadcast !(Types.max @{NonFinite})
      let x : Graph _ = pure x
      select !(if minimize then x == x else x /= x) max' min'

||| The first index of the minimum value in a vector. For example,
||| `argmin !(tensor [-1, 3, -2, -2, 3])` is `tensor 2`. If the vector contains NaN values,
||| `argmin` returns the index of the first NaN.
export
argmin : Primitive.Ord dtype => Tensor [S n] dtype -> Graph $ Tensor [] U64
argmin x = do
  MkTensor x <- highlightNan True x
  addTensor $ Argmin {out=U64} 0 x

||| The first index of the maximum value in a vector. For example,
||| `argmax !(tensor [-1, 3, -2, -2, 3])` is `tensor 1`. If the vector contains NaN values,
||| `argmax` returns the index of the first NaN.
export
argmax : Primitive.Ord dtype => Tensor [S n] dtype -> Graph $ Tensor [] U64
argmax x = do
  MkTensor x <- highlightNan False x
  addTensor $ Argmax {out=U64} 0 x

---------------------------- other ----------------------------------

||| Cholesky decomposition. Computes the lower triangular matrix `L` from the symmetric, positive
||| semi-definite matrix `X` s.t. `X = L @@ L.T`. Values will be NaN if the input matrix is not
||| positive semi-definite. The remaining matrix components - those not in the lower triangle or
||| diagonal - will always be zero.
export
cholesky : Tensor [S n, S n] F64 -> Graph $ Tensor [S n, S n] F64
cholesky $ MkTensor x = triangle Lower !(addTensor $ Cholesky x)

infix 9 |\, \|

namespace Matrix
  ||| Solve the set of linear equations `a @@ x = b` for `x` where `a` is a lower-triangular matrix.
  ||| `a` is given by the lower-triangular elements of the first argument. Values in the
  ||| upper-triangular part are ignored. If `a` is lower-triangular already,
  ||| this is written `a |\ b`.
  |||
  ||| The operator is shaped like the lower-triangular portion of a matrix to signal that it uses
  ||| this portion of its argument. This is in contrast to `(\|)`.
  export
  (|\) : Graph (Tensor [m, m] F64) -> Graph (Tensor [m, n] F64) -> Graph (Tensor [m, n] F64)
  x |\ x' = do
    MkTensor x <- x
    MkTensor x' <- x'
    addTensor $ TriangularSolve x x' True

  ||| Solve the set of linear equations `a @@ x = b` for `x` where `a` is an upper-triangular
  ||| matrix. `a` is given by the upper-triangular elements of the first argument. Values in the
  ||| lower-triangular part are ignored. If `a` is upper-triangular already, this is written
  ||| `a \| b`.
  |||
  ||| The operator is shaped like the upper-triangular portion of a matrix to signal that it uses
  ||| this portion of its argument. This is in contrast to `(|\)`.
  export
  (\|) : Graph (Tensor [m, m] F64) -> Graph (Tensor [m, n] F64) -> Graph (Tensor [m, n] F64)
  x \| x' = do
    MkTensor x <- x
    MkTensor x' <- x'
    addTensor $ TriangularSolve x x' False

namespace Vector
  ||| Solve the set of linear equations `a @@ x = b` for `x` where `a` is a lower-triangular matrix.
  ||| `a` is given by the lower-triangular elements of the first argument. Values in the
  ||| upper-triangular part are ignored. If `a` is lower-triangular already,
  ||| this is written `a |\ b`.
  |||
  ||| The operator is shaped like the lower-triangular portion of a matrix to signal that it uses
  ||| this portion of its argument. This is in contrast to `(\|)`.
  export
  (|\) : Graph (Tensor [m, m] F64) -> Graph (Tensor [m] F64) -> Graph (Tensor [m] F64)
  a |\ b = do
    MkTensor {shape = [_]} i <- b
    squeeze !(a |\ expand 1 (MkTensor {shape = [m]} i))

  ||| Solve the set of linear equations `a @@ x = b` for `x` where `a` is an upper-triangular
  ||| matrix. `a` is given by the upper-triangular elements of the first argument. Values in the
  ||| lower-triangular part are ignored. If `a` is upper-triangular already, this is written
  ||| `a \| b`.
  |||
  ||| The operator is shaped like the upper-triangular portion of a matrix to signal that it uses
  ||| this portion of its argument. This is in contrast to `(|\)`.
  export
  (\|) : Graph (Tensor [m, m] F64) -> Graph (Tensor [m] F64) -> Graph (Tensor [m] F64)
  a \| b = do
    MkTensor {shape=[_]} i <- b
    squeeze !(a \| expand 1 (MkTensor {shape = [m]} i))

||| Sum the elements along the diagonal of the input. For example,
||| `trace !(tensor [[-1, 5], [1, 4]])` is `3`.
export
trace : (Primitive.Num dtype, Prelude.Num a) =>
        PrimitiveRW dtype a =>
        Tensor [S n, S n] dtype ->
        Graph (Tensor [] dtype)
trace x with (x)
  _ | MkTensor {shape=[_, _]} _ = reduce @{Sum} [0, 1] !(Tensor.(*) (pure x) identity)

||| A `Rand a` produces a pseudo-random value of type `a` from a `Tensor [1] U64` state.
||| The state is updated each time a new value is generated.
public export 0
Rand : Type -> Type
Rand = StateT (Tensor [1] U64) Graph

inf : Graph $ Tensor [] F64
inf = fromDouble (1.0 / 0.0)

||| Generate independent and identically distributed (IID) uniform samples bounded element-wise
||| between `bound` and `bound'`.
|||
||| `bound` and `bound'` need not be ordered, and samples will be generated, elementwise, in
||| [min !bound !bound', max !bound !bound'). The exception is where the bounds are equal, in which
||| case: if the bounds are finite, samples are generated at the common bound, else samples are NaN.
|||
||| The generated samples are a deterministic function of the input key and state, but may vary
||| between backends and library versions.
|||
||| Example usage, multiplying two uniform samples
||| ```
||| x : Graph $ Tensor [3] F64
||| x = do key <- tensor (Scalar 2)
|||        rng <- uniform key !(fill 0.0) !(fill 1.0)
|||        initialState <- tensor [Scalar 0]
|||        evalStateT initialState (do lift $ pure !rng * pure !rng)
||| ```
|||
||| @key Determines the stream of generated samples.
||| @bound A bound of the samples. See full docstring for details.
||| @bound' A bound of the samples. See full docstring for details.
export
uniform :
  {shape : _} ->
  (key : Tensor [] U64) ->
  (bound, bound' : Tensor shape F64) ->
  Graph $ Rand $ Tensor shape F64
uniform (MkTensor key) bound bound' = do
  minval@(MkTensor iMinval) <- min bound bound'
  maxval@(MkTensor iMaxval) <- max bound bound'
  let inf = broadcast !inf
  pure $ ST $ \(MkTensor state) => do
    x <- MkGraph $ addNode $ UniformFloatingPoint key state iMinval iMaxval shape
    state <- addTensor $ GetTupleElement 1 x
    value <- addTensor $ GetTupleElement 0 x
    -- workaround for XLA bug https://github.com/tensorflow/tensorflow/issues/56663
    -- samples between -inf and 0 should be at -inf, but XLA produces nan
    -- similarly, samples in (inf, inf) should be at inf and respectively for -inf
    value <- select !((pure minval == - inf) && (pure maxval == fill 0)) !(- inf) value
    value <- select !((pure minval == inf) && (pure maxval == inf)) !inf value
    value <- select !((pure minval == - inf) && (pure maxval == - inf)) !(- inf) value
    pure (state, value)

||| Generate independent and identically distributed (IID) samples from the standard normal
||| distribution.
|||
||| The generated samples are a deterministic function of the input key and state, but may vary
||| between backends and library versions.
|||
||| Example usage, multiplying two normal samples
||| ```
||| x : Graph $ Tensor [3] F64
||| x = do key <- tensor (Scalar 2)
|||        let rng = normal key
|||        initialState <- tensor [Scalar 0]
|||        evalStateT initialState (do lift $ pure !rng * pure !rng)
||| ```
|||
||| @key Determines the stream of generated samples.
export
normal : {shape : _} -> (key : Tensor [] U64) -> Rand $ Tensor shape F64
normal $ MkTensor key =
  ST $ \(MkTensor state) => do
    x <- MkGraph $ addNode $ NormalFloatingPoint key state shape
    state <- addTensor $ GetTupleElement 1 x
    value <- addTensor $ GetTupleElement 0 x
    pure (state, value)<|MERGE_RESOLUTION|>--- conflicted
+++ resolved
@@ -97,13 +97,8 @@
   fromInteger = tensor . Scalar . fromInteger
 
 partial
-<<<<<<< HEAD
-panicIO : ErrIO a -> IO a
-panicIO x = runEitherT x <&> \case
-=======
 try : Show e => Monad m => EitherT e m a -> m a
 try x = runEitherT x <&> \case
->>>>>>> bded4721
   Right x => x
   Left err => idris_crash (show err)
 
@@ -115,39 +110,16 @@
 ||| **Note:**
 ||| * Each call to `eval` will rebuild and execute the graph; multiple calls to `eval` on different
 |||   tensors, even if they are in the same computation, will be treated entirely independently.
-<<<<<<< HEAD
 |||   To efficiently evaluate multiple tensors at once, use `All2.eval`.
 ||| * `eval` performs logging. You can disable this by adjusting the logging level
 |||   with e.g. `export TF_CPP_MIN_LOG_LEVEL=3`.
-=======
-|||   To efficiently evaluate multiple tensors at once, use `TensorList.eval`.
-||| * `eval` performs logging. You can disable this by adjusting the TensorFlow logging level
-|||    with e.g. `export TF_CPP_MIN_LOG_LEVEL=3`.
->>>>>>> bded4721
 export partial
 eval : PrimitiveRW dtype ty => Graph (Tensor shape dtype) -> IO (Literal shape ty)
 eval $ MkGraph x =
   let (env, MkTensor root) = runState empty x
-<<<<<<< HEAD
    in panicIO $ execute (MkFn [] root env) >>= read {dtype} []
 
 namespace All2
-  ||| Evaluate a list of `Tensor`s as a list of `Literal`s. This function constructs and compiles
-  ||| the graph just once.
-=======
-   in try $ execute (MkFn [] root env) >>= read {dtype} []
-
-namespace TensorList
-  ||| A list of `Tensor`s, along with the conversions needed to evaluate them to `Literal`s.
-  ||| The list is parametrized by the shapes and types of the resulting `Literal`s.
-  public export
-  data TensorList : List Shape -> List Type -> Type where
-    Nil : TensorList [] []
-    (::) : PrimitiveRW dtype ty =>
-           Tensor shape dtype ->
-           TensorList shapes tys ->
-           TensorList (shape :: shapes) (ty :: tys)
-
   ||| Evaluate a list of `Tensor`s as a list of `Literal`s. Tensors in the list can have different
   ||| shapes and element types. For example,
   ||| ```
@@ -160,7 +132,6 @@
   ||| ```
   ||| In contrast to `Tensor.eval` when called on multiple tensors, this function constructs and
   ||| compiles the graph just once.
->>>>>>> bded4721
   |||
   ||| `eval` will execute the graph on GPU if one is found, else it will use the host CPU.
   |||
@@ -168,16 +139,13 @@
   ||| * `eval` performs logging. You can disable this by adjusting the TensorFlow logging level
   |||    with e.g. `export TF_CPP_MIN_LOG_LEVEL=3`.
   export partial
-<<<<<<< HEAD
   eval : Graph (All2 Tensor shapes dtypes) ->
          All2 PrimitiveRW dtypes tys =>
          IO $ All2 Literal shapes tys
-  eval @{prims} $ MkGraph tensors = do
-      let graph = do ts <- tensors
-                     x <- addNode (Tuple $ nodes ts)
-                     pure (x, ts)
-          (env, root, tensors) = runState empty graph
-      panicIO $ execute (MkFn [] root env) >>= readAll tensors prims 0
+  eval @{prims} $ MkGraph tensors =
+      let graph = do addNode (Tuple $ nodes !tensors)
+          (env, root) = runState empty graph
+       in try $ execute (MkFn [] root env) >>= readAll prims 0
 
     where
 
@@ -186,14 +154,13 @@
     nodes (MkTensor x :: xs) = x :: nodes xs
 
     readAll : HasIO io =>
-              All2 Tensor ss ds ->
               All2 PrimitiveRW ds ts ->
               Nat ->
               Literal ->
               io $ All2 Literal ss ts
-    readAll [] [] _ _ = pure []
-    readAll (MkTensor {dtype} _ :: ts) (prim :: prims) n lit =
-      [| read {dtype} [n] lit :: readAll ts prims (S n) lit |]
+    readAll [] _ _ = pure []
+    readAll ((::) {x} _ prims) n lit =
+      [| read {dtype = x} [n] lit :: readAll ts prims (S n) lit |]
 
 {-
 partial
@@ -219,23 +186,6 @@
            [xs''] := eval [xs']
         in xs == xs''
 -}
-=======
-  eval : Graph (TensorList shapes tys) -> IO (All2 Literal shapes tys)
-  eval $ MkGraph xs =
-    let (env, xs) = runState empty xs
-        (env, root) = runState env (addNode $ Tuple $ nodes xs)
-     in try $ execute (MkFn [] root env) >>= readAll xs 0
-
-    where
-
-    nodes : TensorList s t -> List Nat
-    nodes [] = []
-    nodes (MkTensor x :: xs) = x :: nodes xs
-
-    readAll : HasIO io => TensorList s t -> Nat -> Literal -> io $ All2 Literal s t
-    readAll [] _ _ = pure []
-    readAll (MkTensor {dtype} _ :: ts) n lit = [| read {dtype} [n] lit :: readAll ts (S n) lit |]
->>>>>>> bded4721
 
 ||| A string representation of the graph used to define a `Tensor`, detailing all enqueued XLA
 ||| operations.
