<!--
Copyright 2021 Joel Berkeley

Licensed under the Apache License, Version 2.0 (the "License");
you may not use this file except in compliance with the License.
You may obtain a copy of the License at

    http://www.apache.org/licenses/LICENSE-2.0

Unless required by applicable law or agreed to in writing, software
distributed under the License is distributed on an "AS IS" BASIS,
WITHOUT WARRANTIES OR CONDITIONS OF ANY KIND, either express or implied.
See the License for the specific language governing permissions and
limitations under the License.
-->
# Design of a Bayesian Optimization Library

In this tutorial, we look at the design of spidr's Bayesian optimization functionality - functionality that uses historic data to optimize a black-box objective function.

## A Bayesian optimization refresher

Techniques such as stochastic gradient descent excel at optimizing functions whose value and gradient are cheap to evaluate, but when function evaluations are expensive and the gradient is unknown, these techniques can be infeasible. In Bayesian optimization we approach such problems by placing a probabilistic model over historic function evaluations, and substituting objective function evaluations with model evaluations. Model evaluations are cheap, and the gradients are known, but unlike the objective function which produces exact values (neglecting noise), a probabilistic model produces a predictive distribution. We must therefore adopt some method to choose candidate optima from the predictive distribution. This mapping from distribution to a notion of optimality can balance exploration and exploitation in the search for the objective optima.

## Bayesian optimization design

We can represent choosing candidate optima visually:

<pre>
+-----------------------+
|                       |
|  All data and models  |
|                       |
+-----------------------+
            |
            |
            v
     +-------------+
     |             |
     |  New point  |
     |             |
     +-------------+
</pre>

While we can trivially represent a number of new query points with a `Tensor`, we won't constrain ourselves to a particular representation for our data and models. We'll just call this representation our _environment_, and name it `env`. To find `n` new query points, we need a function `env -> Graph $ Tensor (n :: features) F64` (for continuous input space of features with shape `features`).

How we produce the new points from the data and models depends on the problem at hand. We could simply do a grid search over the mean of the model's marginal distribution for a single optimal point, as follows. We define some toy data

<!-- idris
import Control.Monad.Reader
import Control.Monad.Identity

import Data.Stream

import BayesianOptimization
import Data
import Distribution
import Literal
import Model
import Model.GaussianProcess
import Model.Kernel
import Model.MeanFunction
import Optimize
import Tensor
-->
```idris
historicalData : Graph $ Dataset [2] [1]
historicalData = let features = share $ tensor [[0.3, 0.4], [0.5, 0.2], [0.3, 0.9]]
                     targets = share $ tensor [[1.2], [-0.5], [0.7]]
                  in [| MkDataset features targets |]
```
and model that data
```idris
model : Graph $ ConjugateGPRegression [2]
model = let mkGP = \len => pure $ MkGP zero (matern52 1.0 (squeeze len))
            model = MkConjugateGPR mkGP (tensor [0.5]) 0.2
         in fit lbfgs !historicalData model
```
then optimize over the marginal mean
```idris
optimizer : Optimizer $ Tensor [1, 2] F64
optimizer f =
  let gs = gridSearch (tensor {a = Nat} [100, 100]) (tensor [0.0, 0.0]) (tensor [1.0, 1.0])
   in broadcast <$> (gs $ f . broadcast)

newPoint : Graph $ Tensor [1, 2] F64
<<<<<<< HEAD
newPoint = optimizer $ \x => squeeze <$> mean {event=[1]} !(marginalise @{Latent} !model x)
=======
newPoint = optimizer $ \x => squeeze =<< mean {event = [1]} !(marginalise @{Latent} !model x)
>>>>>>> de4abbea
```

This is a particularly simple example of the standard approach of defining an _acquisition function_ over the input space which quantifies how useful it would be to evaluate the objective at a set of points, then finding the points that optimize this acquisition function. We can visualize this:

<pre>
+-----------------------+
|                       |
|  All data and models  |
|                       |
+-----------------------+
            |
            |
            v
    +---------------+
    |               |
    |  Acquisition  |
    |    function   |
    |               |
    +---------------+    +-------------+
            |            |             |
            |-----<------|  Optimizer  |
            v            |             |
    +--------------+     +-------------+
    |              |
    |  New points  |
    |              |
    +--------------+
</pre>

In this case, our acquisition function is built from the model and data (it is empirical). The optimizer is not empirical. Finally, the new points are empirical since they depend on the acquisition function. We can see from this simple setup that we want to be able to combine empirical objects and non-empirical objects to empirically find a new point. That is, we want to have a number of `env -> a`: functions from data and models in a representation `env` to a number of `a`, where the form of these functions depends on how we want to approach the problem at hand. We also want to be able to combine these `a` with non-empirical functionality.

## Modifying empirical values with `Functor`

In the above example, we constructed the acquisition function from our model, then optimized it, and in doing so, we assumed that we have access to the environment when we compose the acquisition function with the optimizer. This might not be the case: we may want to compose things before we get the data and model. For example, we may want to apply an `Optimizer` directly to an `env -> Acquisition batch feat`. We want to be able to treat the data and model as an environment, and calculate and manipulate values in that environment. That's exactly what a _reader_ type does, and there's one in the Idris standard library, named `Reader`. A `Reader env a` is just a thin wrapper round an `env -> a`. Having chosen `Reader` as our abstraction, we want to apply an `Optimizer` to an `Reader env (Acquisition batch feat)`. The function `map` from the `Functor` interface does just this, and `Reader env` implements this interface. Let's see this in action:
```idris
modelMean : ProbabilisticModel [2] [1] Gaussian m => m -> Acquisition 1 [2]
<<<<<<< HEAD
modelMean model x = squeeze <$> mean {event=[1]} !(marginalise model x)
=======
modelMean model x = squeeze =<< mean {event = [1]} !(marginalise model x)
>>>>>>> de4abbea

newPoint' : Graph $ Tensor [1, 2] F64
newPoint' = let acquisition = MkReaderT (Id . modelMean @{Latent})
                point = map optimizer acquisition
             in runReader !model point
```

## Combining empirical values with `Applicative`

Let's now explore the problem of optimization with failure regions. We'll want to modify a measure `oa` of how optimal each point is likely to be (based on the objective value data), with a measure `fa` of how likely the point is to lie within a failure region (based on the failure region data). Both `oa` and `fa` are empirical values.

Combining empirical values will be a common pattern in Bayesian optimization. The standard way to do this with `Reader` values is with the two methods of the `Applicative` interface. The first of these lifts function application to the `Reader env` context. For example, we can apply the `a -> b` function in `f : Reader env (a -> b)` to the `a` value in `x : Reader env a` as `f <*> x` (which is a `Reader env b`), and we can do this before we actually have access to the environment. The second method, `pure`, creates a `Reader env a` from any `a`.

There are a number of ways to implement the solution, but we'll choose a relatively simple one that demonstrates the approach, namely the case `fa : Reader env (Acquisition batch feat)` and `oa : Reader env (Acquisition batch feat -> Acquisition batch feat)`. We can visualise this:

<pre>
+---------------------------------------+
|                                       |
|          All data and models          |
|                                       |
+---------------------------------------+
        |                    |
        |                    |
        v                    v
+---------------+    +------------------------------+
|               |    |                              |
|  Acquisition  |    |  Acquisition -> Acquisition  |
|    function   |    |    function       function   |
|               |    |                              |
+---------------+    +------------------------------+
        |                    |
        +---+----------------+
            |
            v
    +---------------+
    |               |
    |  Acquisition  |
    |    function   |
    |               |
    +---------------+    +-------------+
            |            |             |
            |------<-----|  Optimizer  |
            v            |             |
    +--------------+     +-------------+
    |              |
    |  New points  |
    |              |
    +--------------+
</pre>

The final point is then gathered from `map optimizer (oa <*> fa)`, and this concludes our discussion of the core design. Next, we'll implement this in full, and introduce some convenience syntax on the way.

## Specify the environment with contravariant functors

The `Reader env a` type has proven flexible in allowing us to construct an acquisition tactic. Let's now look at how to construct our environment. spidr provides a minimal `DataModel` record that wraps a `Dataset` and `ProbabilisticModel`, and uses this as a common environment for building aquisition functions. But sometimes we'll want to use a different structure, and without adding complexity to the the empiric values themselves. Recall that a `Reader env a` is equivalent to a `env -> a`, and that we can modify the `a` with a `Functor`. A `Functor` is really a _covariant functor_, and there's an "opposite" construct, called a _contravariant functor_ which has a similar effect on the function input. Idris has a `Contravariant` interface, but due to language limitations it's not suitable for `Reader`, so spidr provides a standalone function `(>$<)`, which fulfills the roles of `Contravariant`'s equivalent to `map`.

With this new functionality at hand, we'll return to our objective with failure regions. We'll need some data on failure regions, and to model that data:
```idris
failureData : Graph $ Dataset [2] [1]
failureData = let features = share $ tensor [[0.3, 0.4], [0.5, 0.2], [0.3, 0.9], [0.7, 0.1]]
                  targets = share $ tensor [[0.0], [0.0], [0.0], [1.0]]
               in [| MkDataset features targets |]

failureModel : Graph $ ConjugateGPRegression [2]
failureModel = let mkGP = \len => pure $ MkGP zero (rbf $ squeeze len)
                   model = MkConjugateGPR mkGP (tensor [0.2]) 0.1
                in fit lbfgs !failureData model
```
We'll gather all the data and models in a `record`:
```idris
record Labelled o f where
  constructor Label
  objective : o
  failure : f
```
Idris generates two methods `objective` and `failure` from this `record`, which we'll use to extract the respective data and model. Putting it all together, here's our empirical point:
```idris
newPoint'' : Graph $ Tensor [1, 2] F64
newPoint'' = let eci = objective >$< expectedConstrainedImprovement @{Latent} 0.5
                 pof = failure >$< probabilityOfFeasibility @{%search} @{Latent} 0.5
                 acquisition = map optimizer (eci <*> pof)
                 dataAndModel = Label (MkDataModel !model !historicalData) (MkDataModel !failureModel !failureData)
              in runReader dataAndModel acquisition
```

## Iterative Bayesian optimization with infinite data types

Once we've chosen some new points, we'll typically evaluate the objective function, which will look something like
```idris
objective : Tensor [n, 2] F64 -> Graph $ Tensor [n, 1] F64
```
and then update the historic dataset with this new point and train the model the new data. spidr provides, for simple Bayesian optimization setups, a function `step` which combines this all into a single step that we can reuse
```idris
step' : DataModel {probabilisticModel = Latent} (ConjugateGPRegression [2]) ->
        Graph $ DataModel {probabilisticModel = Latent} (ConjugateGPRegression [2])
step' = let tactic = map optimizer $ expectedImprovementByModel @{Latent}
         in step @{Latent} objective (fit lbfgs) tactic
```
We can repeat this process indefinitely to produce an infinite stream of values
```idris
covering
steps : Graph $ GraphStream $ DataModel {probabilisticModel = Latent} (ConjugateGPRegression [2])
steps = iterate step' (MkDataModel !model !historicalData)
```
We can now iterate over this stream, choosing to stop according to a variety of stopping conditions, such as a number of repetitions
```idris
covering
firstFive : Graph $ Vect 5 (DataModel {probabilisticModel = Latent} $ ConjugateGPRegression [2])
firstFive = take 5 !steps
```
or a more complex stopping condition such when a new point lies close to a known optimum.

<!-- idris
main : IO ()
--><|MERGE_RESOLUTION|>--- conflicted
+++ resolved
@@ -83,11 +83,7 @@
    in broadcast <$> (gs $ f . broadcast)
 
 newPoint : Graph $ Tensor [1, 2] F64
-<<<<<<< HEAD
-newPoint = optimizer $ \x => squeeze <$> mean {event=[1]} !(marginalise @{Latent} !model x)
-=======
-newPoint = optimizer $ \x => squeeze =<< mean {event = [1]} !(marginalise @{Latent} !model x)
->>>>>>> de4abbea
+newPoint = optimizer $ \x => squeeze <$> mean {event = [1]} !(marginalise @{Latent} !model x)
 ```
 
 This is a particularly simple example of the standard approach of defining an _acquisition function_ over the input space which quantifies how useful it would be to evaluate the objective at a set of points, then finding the points that optimize this acquisition function. We can visualize this:
@@ -124,11 +120,7 @@
 In the above example, we constructed the acquisition function from our model, then optimized it, and in doing so, we assumed that we have access to the environment when we compose the acquisition function with the optimizer. This might not be the case: we may want to compose things before we get the data and model. For example, we may want to apply an `Optimizer` directly to an `env -> Acquisition batch feat`. We want to be able to treat the data and model as an environment, and calculate and manipulate values in that environment. That's exactly what a _reader_ type does, and there's one in the Idris standard library, named `Reader`. A `Reader env a` is just a thin wrapper round an `env -> a`. Having chosen `Reader` as our abstraction, we want to apply an `Optimizer` to an `Reader env (Acquisition batch feat)`. The function `map` from the `Functor` interface does just this, and `Reader env` implements this interface. Let's see this in action:
 ```idris
 modelMean : ProbabilisticModel [2] [1] Gaussian m => m -> Acquisition 1 [2]
-<<<<<<< HEAD
-modelMean model x = squeeze <$> mean {event=[1]} !(marginalise model x)
-=======
-modelMean model x = squeeze =<< mean {event = [1]} !(marginalise model x)
->>>>>>> de4abbea
+modelMean model x = squeeze <$> mean {event = [1]} !(marginalise model x)
 
 newPoint' : Graph $ Tensor [1, 2] F64
 newPoint' = let acquisition = MkReaderT (Id . modelMean @{Latent})
